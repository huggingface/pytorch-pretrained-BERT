--- conflicted
+++ resolved
@@ -110,11 +110,8 @@
         (FlaubertConfig, (FlaubertTokenizer, None)),
         (XLMConfig, (XLMTokenizer, None)),
         (CTRLConfig, (CTRLTokenizer, None)),
-<<<<<<< HEAD
         (FSMTConfig, (FSMTTokenizer, None)),
-=======
         (BertGenerationConfig, (BertGenerationTokenizer, None)),
->>>>>>> d6c08b07
     ]
 )
 

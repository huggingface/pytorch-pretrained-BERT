--- conflicted
+++ resolved
@@ -226,11 +226,7 @@
         if self.normalize_before:
             x = self.self_attn_layer_norm(x)
         x, attn_weights = self.self_attn(
-<<<<<<< HEAD
-            query=x, key=x, value=x, key_padding_mask=encoder_padding_mask,
-=======
             query=x, key=x, key_padding_mask=encoder_padding_mask, output_attentions=output_attentions
->>>>>>> 482a5993
         )
         x = F.dropout(x, p=self.dropout, training=self.training)
         x = residual + x
@@ -382,16 +378,12 @@
         # Self Attention
 
         x, self_attn_weights = self.self_attn(
-<<<<<<< HEAD
-            query=x, key=y, value=y, layer_state=layer_state, attn_mask=attention_mask,
-=======
             query=x,
             key=x,
             layer_state=layer_state,  # adds keys to layer state
             key_padding_mask=decoder_padding_mask,
             attn_mask=causal_mask,
             output_attentions=output_attentions,
->>>>>>> 482a5993
         )
         x = F.dropout(x, p=self.dropout, training=self.training)
         x = residual + x
@@ -408,10 +400,6 @@
             key=encoder_hidden_states,
             key_padding_mask=encoder_attn_mask,
             layer_state=layer_state,  # mutates layer state
-<<<<<<< HEAD
-            static_kv=True,
-=======
->>>>>>> 482a5993
         )
         x = F.dropout(x, p=self.dropout, training=self.training)
         x = residual + x
@@ -583,10 +571,6 @@
     ):
         super().__init__()
         self.embed_dim = embed_dim
-<<<<<<< HEAD
-
-=======
->>>>>>> 482a5993
         self.num_heads = num_heads
         self.dropout = dropout
         self.head_dim = embed_dim // num_heads
@@ -608,31 +592,12 @@
         query,
         key: Optional[Tensor],
         key_padding_mask: Optional[Tensor] = None,
-<<<<<<< HEAD
-        layer_state: Optional[Dict[str, Dict[str, Optional[Tensor]]]] = None,
-        static_kv: bool = False,
-=======
         layer_state: Optional[Dict[str, Optional[Tensor]]] = None,
->>>>>>> 482a5993
         attn_mask: Optional[Tensor] = None,
         output_attentions=False,
     ) -> Tuple[Tensor, Optional[Tensor]]:
-<<<<<<< HEAD
-        """Input shape: Time(SeqLen) x Batch x Channel
-
-        Args:
-
-            key_padding_mask (ByteTensor, optional): mask to exclude
-                keys that are pads, of shape `(batch, src_len)`, where
-                padding elements are indicated by 1s.
-            attn_mask (ByteTensor, optional): typically used to
-                implement causal attention, where the mask prevents the
-                attention from looking forward in time (default: None).
-        """
-=======
         """Input shape: Time(SeqLen) x Batch x Channel"""
         static_kv: bool = self.encoder_decoder_attention
->>>>>>> 482a5993
         tgt_len, bsz, embed_dim = query.size()
         assert embed_dim == self.embed_dim
         assert list(query.size()) == [tgt_len, bsz, embed_dim]

# coding=utf-8
# Copyright 2018 The Google AI Language Team Authors, Facebook AI Research authors and The HuggingFace Inc. team.
# Copyright (c) 2018, NVIDIA CORPORATION.  All rights reserved.
#
# Licensed under the Apache License, Version 2.0 (the "License");
# you may not use this file except in compliance with the License.
# You may obtain a copy of the License at
#
#     http://www.apache.org/licenses/LICENSE-2.0
#
# Unless required by applicable law or agreed to in writing, software
# distributed under the License is distributed on an "AS IS" BASIS,
# WITHOUT WARRANTIES OR CONDITIONS OF ANY KIND, either express or implied.
# See the License for the specific language governing permissions and
# limitations under the License.

import inspect
import os
import re
import warnings
from dataclasses import dataclass
from typing import Any, Callable, Dict, List, Optional, Set, Tuple, Union

import torch
from torch import Tensor, device, dtype, nn
from torch.nn import CrossEntropyLoss
from torch.nn import functional as F
from contextlib import contextmanager

from .activations import get_activation
from .configuration_utils import PretrainedConfig
from .file_utils import (
    CONFIG_NAME,
    DUMMY_INPUTS,
    FLAX_WEIGHTS_NAME,
    TF2_WEIGHTS_NAME,
    TF_WEIGHTS_NAME,
    WEIGHTS_NAME,
    ModelOutput,
    PushToHubMixin,
    cached_path,
    hf_bucket_url,
    is_offline_mode,
    is_remote_url,
    replace_return_docstrings,
)
from .generation_utils import GenerationMixin
from .integrations import is_deepspeed_zero3_enabled
from .utils import logging


logger = logging.get_logger(__name__)


try:
    from torch.nn import Identity
except ImportError:
    # Older PyTorch compatibility
    class Identity(nn.Module):
        r"""A placeholder identity operator that is argument-insensitive."""

        def __init__(self, *args, **kwargs):
            super().__init__()

        def forward(self, input):
            return input


def find_pruneable_heads_and_indices(
    heads: List[int], n_heads: int, head_size: int, already_pruned_heads: Set[int]
) -> Tuple[Set[int], torch.LongTensor]:
    """
    Finds the heads and their indices taking :obj:`already_pruned_heads` into account.

    Args:
        heads (:obj:`List[int]`): List of the indices of heads to prune.
        n_heads (:obj:`int`): The number of heads in the model.
        head_size (:obj:`int`): The size of each head.
        already_pruned_heads (:obj:`Set[int]`): A set of already pruned heads.

    Returns:
        :obj:`Tuple[Set[int], torch.LongTensor]`: A tuple with the remaining heads and their corresponding indices.
    """
    mask = torch.ones(n_heads, head_size)
    heads = set(heads) - already_pruned_heads  # Convert to set and remove already pruned heads
    for head in heads:
        # Compute how many pruned heads are before the head and move the index accordingly
        head = head - sum(1 if h < head else 0 for h in already_pruned_heads)
        mask[head] = 0
    mask = mask.view(-1).contiguous().eq(1)
    index: torch.LongTensor = torch.arange(len(mask))[mask].long()
    return heads, index


def get_parameter_device(parameter: Union[nn.Module, GenerationMixin, "ModuleUtilsMixin"]):
    try:
        return next(parameter.parameters()).device
    except StopIteration:
        # For nn.DataParallel compatibility in PyTorch 1.5

        def find_tensor_attributes(module: nn.Module) -> List[Tuple[str, Tensor]]:
            tuples = [(k, v) for k, v in module.__dict__.items() if torch.is_tensor(v)]
            return tuples

        gen = parameter._named_members(get_members_fn=find_tensor_attributes)
        first_tuple = next(gen)
        return first_tuple[1].device


def get_parameter_dtype(parameter: Union[nn.Module, GenerationMixin, "ModuleUtilsMixin"]):
    try:
        return next(parameter.parameters()).dtype
    except StopIteration:
        # For nn.DataParallel compatibility in PyTorch 1.5

        def find_tensor_attributes(module: nn.Module) -> List[Tuple[str, Tensor]]:
            tuples = [(k, v) for k, v in module.__dict__.items() if torch.is_tensor(v)]
            return tuples

        gen = parameter._named_members(get_members_fn=find_tensor_attributes)
        first_tuple = next(gen)
        return first_tuple[1].dtype


class ModuleUtilsMixin:
    """
    A few utilities for :obj:`torch.nn.Modules`, to be used as a mixin.
    """

    @staticmethod
    def _hook_rss_memory_pre_forward(module, *args, **kwargs):
        try:
            import psutil
        except (ImportError):
            raise ImportError("You need to install psutil (pip install psutil) to use memory tracing.")

        process = psutil.Process(os.getpid())
        mem = process.memory_info()
        module.mem_rss_pre_forward = mem.rss
        return None

    @staticmethod
    def _hook_rss_memory_post_forward(module, *args, **kwargs):
        try:
            import psutil
        except (ImportError):
            raise ImportError("You need to install psutil (pip install psutil) to use memory tracing.")

        process = psutil.Process(os.getpid())
        mem = process.memory_info()
        module.mem_rss_post_forward = mem.rss
        mem_rss_diff = module.mem_rss_post_forward - module.mem_rss_pre_forward
        module.mem_rss_diff = mem_rss_diff + (module.mem_rss_diff if hasattr(module, "mem_rss_diff") else 0)
        return None

    def add_memory_hooks(self):
        """
        Add a memory hook before and after each sub-module forward pass to record increase in memory consumption.

        Increase in memory consumption is stored in a :obj:`mem_rss_diff` attribute for each module and can be reset to
        zero with :obj:`model.reset_memory_hooks_state()`.
        """
        for module in self.modules():
            module.register_forward_pre_hook(self._hook_rss_memory_pre_forward)
            module.register_forward_hook(self._hook_rss_memory_post_forward)
        self.reset_memory_hooks_state()

    def reset_memory_hooks_state(self):
        """
        Reset the :obj:`mem_rss_diff` attribute of each module (see
        :func:`~transformers.modeling_utils.ModuleUtilsMixin.add_memory_hooks`).
        """
        for module in self.modules():
            module.mem_rss_diff = 0
            module.mem_rss_post_forward = 0
            module.mem_rss_pre_forward = 0

    @property
    def device(self) -> device:
        """
        :obj:`torch.device`: The device on which the module is (assuming that all the module parameters are on the same
        device).
        """
        return get_parameter_device(self)

    @property
    def dtype(self) -> dtype:
        """
        :obj:`torch.dtype`: The dtype of the module (assuming that all the module parameters have the same dtype).
        """
        return get_parameter_dtype(self)

    def invert_attention_mask(self, encoder_attention_mask: Tensor) -> Tensor:
        """
        Invert an attention mask (e.g., switches 0. and 1.).

        Args:
            encoder_attention_mask (:obj:`torch.Tensor`): An attention mask.

        Returns:
            :obj:`torch.Tensor`: The inverted attention mask.
        """
        if encoder_attention_mask.dim() == 3:
            encoder_extended_attention_mask = encoder_attention_mask[:, None, :, :]
        if encoder_attention_mask.dim() == 2:
            encoder_extended_attention_mask = encoder_attention_mask[:, None, None, :]
        # T5 has a mask that can compare sequence ids, we can simulate this here with this transposition
        # Cf. https://github.com/tensorflow/mesh/blob/8d2465e9bc93129b913b5ccc6a59aa97abd96ec6/mesh_tensorflow
        # /transformer/transformer_layers.py#L270
        # encoder_extended_attention_mask = (encoder_extended_attention_mask ==
        # encoder_extended_attention_mask.transpose(-1, -2))
        encoder_extended_attention_mask = encoder_extended_attention_mask.to(dtype=self.dtype)  # fp16 compatibility

        if self.dtype == torch.float16:
            encoder_extended_attention_mask = (1.0 - encoder_extended_attention_mask) * -1e4
        elif self.dtype == torch.float32:
            encoder_extended_attention_mask = (1.0 - encoder_extended_attention_mask) * -1e9
        else:
            raise ValueError(
                f"{self.dtype} not recognized. `dtype` should be set to either `torch.float32` or `torch.float16`"
            )

        return encoder_extended_attention_mask

    def get_extended_attention_mask(self, attention_mask: Tensor, input_shape: Tuple[int], device: device) -> Tensor:
        """
        Makes broadcastable attention and causal masks so that future and masked tokens are ignored.

        Arguments:
            attention_mask (:obj:`torch.Tensor`):
                Mask with ones indicating tokens to attend to, zeros for tokens to ignore.
            input_shape (:obj:`Tuple[int]`):
                The shape of the input to the model.
            device: (:obj:`torch.device`):
                The device of the input to the model.

        Returns:
            :obj:`torch.Tensor` The extended attention mask, with a the same dtype as :obj:`attention_mask.dtype`.
        """
        # We can provide a self-attention mask of dimensions [batch_size, from_seq_length, to_seq_length]
        # ourselves in which case we just need to make it broadcastable to all heads.
        if attention_mask.dim() == 3:
            extended_attention_mask = attention_mask[:, None, :, :]
        elif attention_mask.dim() == 2:
            # Provided a padding mask of dimensions [batch_size, seq_length]
            # - if the model is a decoder, apply a causal mask in addition to the padding mask
            # - if the model is an encoder, make the mask broadcastable to [batch_size, num_heads, seq_length, seq_length]
            if self.config.is_decoder:
                batch_size, seq_length = input_shape
                seq_ids = torch.arange(seq_length, device=device)
                causal_mask = seq_ids[None, None, :].repeat(batch_size, seq_length, 1) <= seq_ids[None, :, None]
                # in case past_key_values are used we need to add a prefix ones mask to the causal mask
                # causal and attention masks must have same type with pytorch version < 1.3
                causal_mask = causal_mask.to(attention_mask.dtype)

                if causal_mask.shape[1] < attention_mask.shape[1]:
                    prefix_seq_len = attention_mask.shape[1] - causal_mask.shape[1]
                    causal_mask = torch.cat(
                        [
                            torch.ones(
                                (batch_size, seq_length, prefix_seq_len), device=device, dtype=causal_mask.dtype
                            ),
                            causal_mask,
                        ],
                        axis=-1,
                    )

                extended_attention_mask = causal_mask[:, None, :, :] * attention_mask[:, None, None, :]
            else:
                extended_attention_mask = attention_mask[:, None, None, :]
        else:
            raise ValueError(
                f"Wrong shape for input_ids (shape {input_shape}) or attention_mask (shape {attention_mask.shape})"
            )

        # Since attention_mask is 1.0 for positions we want to attend and 0.0 for
        # masked positions, this operation will create a tensor which is 0.0 for
        # positions we want to attend and -10000.0 for masked positions.
        # Since we are adding it to the raw scores before the softmax, this is
        # effectively the same as removing these entirely.
        extended_attention_mask = extended_attention_mask.to(dtype=self.dtype)  # fp16 compatibility
        extended_attention_mask = (1.0 - extended_attention_mask) * -10000.0
        return extended_attention_mask

    def get_head_mask(
        self, head_mask: Optional[Tensor], num_hidden_layers: int, is_attention_chunked: bool = False
    ) -> Tensor:
        """
        Prepare the head mask if needed.

        Args:
            head_mask (:obj:`torch.Tensor` with shape :obj:`[num_heads]` or :obj:`[num_hidden_layers x num_heads]`, `optional`):
                The mask indicating if we should keep the heads or not (1.0 for keep, 0.0 for discard).
            num_hidden_layers (:obj:`int`):
                The number of hidden layers in the model.
            is_attention_chunked: (:obj:`bool`, `optional`, defaults to :obj:`False`):
                Whether or not the attentions scores are computed by chunks or not.

        Returns:
            :obj:`torch.Tensor` with shape :obj:`[num_hidden_layers x batch x num_heads x seq_length x seq_length]` or
            list with :obj:`[None]` for each layer.
        """
        if head_mask is not None:
            head_mask = self._convert_head_mask_to_5d(head_mask, num_hidden_layers)
            if is_attention_chunked is True:
                head_mask = head_mask.unsqueeze(-1)
        else:
            head_mask = [None] * num_hidden_layers

        return head_mask

    def _convert_head_mask_to_5d(self, head_mask, num_hidden_layers):
        """-> [num_hidden_layers x batch x num_heads x seq_length x seq_length]"""
        if head_mask.dim() == 1:
            head_mask = head_mask.unsqueeze(0).unsqueeze(0).unsqueeze(-1).unsqueeze(-1)
            head_mask = head_mask.expand(num_hidden_layers, -1, -1, -1, -1)
        elif head_mask.dim() == 2:
            head_mask = head_mask.unsqueeze(1).unsqueeze(-1).unsqueeze(-1)  # We can specify head_mask for each layer
        assert head_mask.dim() == 5, f"head_mask.dim != 5, instead {head_mask.dim()}"
        head_mask = head_mask.to(dtype=self.dtype)  # switch to float if need + fp16 compatibility
        return head_mask

    def num_parameters(self, only_trainable: bool = False, exclude_embeddings: bool = False) -> int:
        """
        Get number of (optionally, trainable or non-embeddings) parameters in the module.

        Args:
            only_trainable (:obj:`bool`, `optional`, defaults to :obj:`False`):
                Whether or not to return only the number of trainable parameters

            exclude_embeddings (:obj:`bool`, `optional`, defaults to :obj:`False`):
                Whether or not to return only the number of non-embeddings parameters

        Returns:
            :obj:`int`: The number of parameters.
        """

        def parameter_filter(x):
            return (x.requires_grad or not only_trainable) and not (
                isinstance(x, torch.nn.Embedding) and exclude_embeddings
            )

        params = filter(parameter_filter, self.parameters()) if only_trainable else self.parameters()
        return sum(p.numel() for p in params)

    def estimate_tokens(self, input_dict: Dict[str, Union[torch.Tensor, Any]]) -> int:
        """
        Helper function to estimate the total number of tokens from the model inputs.

        Args:
            inputs (:obj:`dict`): The model inputs.

        Returns:
            :obj:`int`: The total number of tokens.
        """
        token_inputs = [tensor for key, tensor in input_dict.items() if "input" in key]
        if token_inputs:
            return sum([token_input.numel() for token_input in token_inputs])
        else:
            warnings.warn(
                "Could not estimate the number of tokens of the input, floating-point operations will not be computed"
            )
            return 0

    def floating_point_ops(
        self, input_dict: Dict[str, Union[torch.Tensor, Any]], exclude_embeddings: bool = True
    ) -> int:
        """
        Get number of (optionally, non-embeddings) floating-point operations for the forward and backward passes of a
        batch with this transformer model. Default approximation neglects the quadratic dependency on the number of
        tokens (valid if :obj:`12 * d_model << sequence_length`) as laid out in `this paper
        <https://arxiv.org/pdf/2001.08361.pdf>`__ section 2.1. Should be overridden for transformers with parameter
        re-use e.g. Albert or Universal Transformers, or if doing long-range modeling with very high sequence lengths.

        Args:
            batch_size (:obj:`int`):
                The batch size for the forward pass.

            sequence_length (:obj:`int`):
                The number of tokens in each line of the batch.

            exclude_embeddings (:obj:`bool`, `optional`, defaults to :obj:`True`):
                Whether or not to count embedding and softmax operations.

        Returns:
            :obj:`int`: The number of floating-point operations.
        """

        return 6 * self.estimate_tokens(input_dict) * self.num_parameters(exclude_embeddings=exclude_embeddings)


class PreTrainedModel(nn.Module, ModuleUtilsMixin, GenerationMixin, PushToHubMixin):
    r"""
    Base class for all models.

    :class:`~transformers.PreTrainedModel` takes care of storing the configuration of the models and handles methods
    for loading, downloading and saving models as well as a few methods common to all models to:

        * resize the input embeddings,
        * prune heads in the self-attention heads.

    Class attributes (overridden by derived classes):

        - **config_class** (:class:`~transformers.PretrainedConfig`) -- A subclass of
          :class:`~transformers.PretrainedConfig` to use as configuration class for this model architecture.
        - **load_tf_weights** (:obj:`Callable`) -- A python `method` for loading a TensorFlow checkpoint in a PyTorch
          model, taking as arguments:

            - **model** (:class:`~transformers.PreTrainedModel`) -- An instance of the model on which to load the
              TensorFlow checkpoint.
            - **config** (:class:`~transformers.PreTrainedConfig`) -- An instance of the configuration associated to
              the model.
            - **path** (:obj:`str`) -- A path to the TensorFlow checkpoint.

        - **base_model_prefix** (:obj:`str`) -- A string indicating the attribute associated to the base model in
          derived classes of the same architecture adding modules on top of the base model.
        - **is_parallelizable** (:obj:`bool`) -- A flag indicating whether this model supports model parallelization.
    """
    config_class = None
    base_model_prefix = ""
    # a list of re pattern of tensor names to ignore from the model when loading the model weights
    # (and avoid unnecessary warnings).
    _keys_to_ignore_on_load_missing = None
    # a list of re pattern of tensor names to ignore from the weights when loading the model weights
    # (and avoid unnecessary warnings).
    _keys_to_ignore_on_load_unexpected = None
    # a list of of tensor names to ignore when saving the model (useful for keys that aren't
    # trained, but which are deterministic)
    _keys_to_ignore_on_save = None

    # whether weights should be initialized when instantiating model class
    _init_weights = True

    is_parallelizable = False

    @staticmethod
    @contextmanager
    def no_init_weights(cls):
        cls._init_weights = False
        try:
            yield
        finally:
            cls._init_weights = True

    @property
    def dummy_inputs(self) -> Dict[str, torch.Tensor]:
        """
        :obj:`Dict[str, torch.Tensor]`: Dummy inputs to do a forward pass in the network.
        """
        return {"input_ids": torch.tensor(DUMMY_INPUTS)}

    def __init__(self, config: PretrainedConfig, *inputs, **kwargs):
        super().__init__()
        if not isinstance(config, PretrainedConfig):
            raise ValueError(
                f"Parameter config in `{self.__class__.__name__}(config)` should be an instance of class "
                "`PretrainedConfig`. To create a model from a pretrained model use "
                f"`model = {self.__class__.__name__}.from_pretrained(PRETRAINED_MODEL_NAME)`"
            )
        # Save config and origin of the pretrained weights if given in model
        self.config = config
        self.name_or_path = config.name_or_path

    @property
    def base_model(self) -> nn.Module:
        """
        :obj:`torch.nn.Module`: The main body of the model.
        """
        return getattr(self, self.base_model_prefix, self)

    def get_input_embeddings(self) -> nn.Module:
        """
        Returns the model's input embeddings.

        Returns:
            :obj:`nn.Module`: A torch module mapping vocabulary to hidden states.
        """
        base_model = getattr(self, self.base_model_prefix, self)
        if base_model is not self:
            return base_model.get_input_embeddings()
        else:
            raise NotImplementedError

    def set_input_embeddings(self, value: nn.Module):
        """
        Set model's input embeddings.

        Args:
            value (:obj:`nn.Module`): A module mapping vocabulary to hidden states.
        """
        base_model = getattr(self, self.base_model_prefix, self)
        if base_model is not self:
            base_model.set_input_embeddings(value)
        else:
            raise NotImplementedError

    def get_output_embeddings(self) -> nn.Module:
        """
        Returns the model's output embeddings.

        Returns:
            :obj:`nn.Module`: A torch module mapping hidden states to vocabulary.
        """
        return None  # Overwrite for models with output embeddings

    def tie_weights(self):
        """
        Tie the weights between the input embeddings and the output embeddings.

        If the :obj:`torchscript` flag is set in the configuration, can't handle parameter sharing so we are cloning
        the weights instead.
        """
        output_embeddings = self.get_output_embeddings()
        if output_embeddings is not None and self.config.tie_word_embeddings:
            self._tie_or_clone_weights(output_embeddings, self.get_input_embeddings())

        if self.config.is_encoder_decoder and self.config.tie_encoder_decoder:
            if hasattr(self, self.base_model_prefix):
                self = getattr(self, self.base_model_prefix)
            self._tie_encoder_decoder_weights(self.encoder, self.decoder, self.base_model_prefix)

    @staticmethod
    def _tie_encoder_decoder_weights(encoder: nn.Module, decoder: nn.Module, base_model_prefix: str):
        uninitialized_encoder_weights: List[str] = []
        if decoder.__class__ != encoder.__class__:
            logger.info(
                f"{decoder.__class__} and {encoder.__class__} are not equal. In this case make sure that all encoder weights are correctly initialized."
            )

        def tie_encoder_to_decoder_recursively(
            decoder_pointer: nn.Module,
            encoder_pointer: nn.Module,
            module_name: str,
            uninitialized_encoder_weights: List[str],
            depth=0,
        ):
            assert isinstance(decoder_pointer, nn.Module) and isinstance(
                encoder_pointer, nn.Module
            ), f"{decoder_pointer} and {encoder_pointer} have to be of type torch.nn.Module"
            if hasattr(decoder_pointer, "weight"):
                assert hasattr(encoder_pointer, "weight")
                encoder_pointer.weight = decoder_pointer.weight
                if hasattr(decoder_pointer, "bias"):
                    assert hasattr(encoder_pointer, "bias")
                    encoder_pointer.bias = decoder_pointer.bias
                return

            encoder_modules = encoder_pointer._modules
            decoder_modules = decoder_pointer._modules
            if len(decoder_modules) > 0:
                assert (
                    len(encoder_modules) > 0
                ), f"Encoder module {encoder_pointer} does not match decoder module {decoder_pointer}"

                all_encoder_weights = set([module_name + "/" + sub_name for sub_name in encoder_modules.keys()])
                encoder_layer_pos = 0
                for name, module in decoder_modules.items():
                    if name.isdigit():
                        encoder_name = str(int(name) + encoder_layer_pos)
                        decoder_name = name
                        if not isinstance(decoder_modules[decoder_name], type(encoder_modules[encoder_name])) and len(
                            encoder_modules
                        ) != len(decoder_modules):
                            # this can happen if the name corresponds to the position in a list module list of layers
                            # in this case the decoder has added a cross-attention that the encoder does not have
                            # thus skip this step and subtract one layer pos from encoder
                            encoder_layer_pos -= 1
                            continue
                    elif name not in encoder_modules:
                        continue
                    elif depth > 500:
                        raise ValueError(
                            "Max depth of recursive function `tie_encoder_to_decoder` reached. It seems that there is a circular dependency between two or more `nn.Modules` of your model."
                        )
                    else:
                        decoder_name = encoder_name = name
                    tie_encoder_to_decoder_recursively(
                        decoder_modules[decoder_name],
                        encoder_modules[encoder_name],
                        module_name + "/" + name,
                        uninitialized_encoder_weights,
                        depth=depth + 1,
                    )
                    all_encoder_weights.remove(module_name + "/" + encoder_name)

                uninitialized_encoder_weights += list(all_encoder_weights)

        # tie weights recursively
        tie_encoder_to_decoder_recursively(decoder, encoder, base_model_prefix, uninitialized_encoder_weights)
        if len(uninitialized_encoder_weights) > 0:
            logger.warning(
                f"The following encoder weights were not tied to the decoder {uninitialized_encoder_weights}"
            )

    def _tie_or_clone_weights(self, output_embeddings, input_embeddings):
        """Tie or clone module weights depending of whether we are using TorchScript or not"""
        if self.config.torchscript:
            output_embeddings.weight = nn.Parameter(input_embeddings.weight.clone())
        else:
            output_embeddings.weight = input_embeddings.weight

        if getattr(output_embeddings, "bias", None) is not None:
            output_embeddings.bias.data = torch.nn.functional.pad(
                output_embeddings.bias.data,
                (
                    0,
                    output_embeddings.weight.shape[0] - output_embeddings.bias.shape[0],
                ),
                "constant",
                0,
            )
        if hasattr(output_embeddings, "out_features") and hasattr(input_embeddings, "num_embeddings"):
            output_embeddings.out_features = input_embeddings.num_embeddings

    def resize_token_embeddings(self, new_num_tokens: Optional[int] = None) -> torch.nn.Embedding:
        """
        Resizes input token embeddings matrix of the model if :obj:`new_num_tokens != config.vocab_size`.

        Takes care of tying weights embeddings afterwards if the model class has a :obj:`tie_weights()` method.

        Arguments:
            new_num_tokens (:obj:`int`, `optional`):
                The number of new tokens in the embedding matrix. Increasing the size will add newly initialized
                vectors at the end. Reducing the size will remove vectors from the end. If not provided or :obj:`None`,
                just returns a pointer to the input tokens :obj:`torch.nn.Embedding` module of the model without doing
                anything.

        Return:
            :obj:`torch.nn.Embedding`: Pointer to the input tokens Embeddings Module of the model.
        """
        model_embeds = self._resize_token_embeddings(new_num_tokens)
        if new_num_tokens is None:
            return model_embeds

        # Update base model and current model config
        self.config.vocab_size = new_num_tokens
        self.vocab_size = new_num_tokens

        # Tie weights again if needed
        self.tie_weights()

        return model_embeds

    def _resize_token_embeddings(self, new_num_tokens):
        old_embeddings = self.get_input_embeddings()
        new_embeddings = self._get_resized_embeddings(old_embeddings, new_num_tokens)
        self.set_input_embeddings(new_embeddings)

        # if word embeddings are not tied, make sure that lm head is resized as well
        if self.get_output_embeddings() is not None and not self.config.tie_word_embeddings:
            old_lm_head = self.get_output_embeddings()
            new_lm_head = self._get_resized_lm_head(old_lm_head, new_num_tokens)
            self.set_output_embeddings(new_lm_head)

        return self.get_input_embeddings()

    def _get_resized_embeddings(
        self, old_embeddings: torch.nn.Embedding, new_num_tokens: Optional[int] = None
    ) -> torch.nn.Embedding:
        """
        Build a resized Embedding Module from a provided token Embedding Module. Increasing the size will add newly
        initialized vectors at the end. Reducing the size will remove vectors from the end

        Args:
            old_embeddings (:obj:`torch.nn.Embedding`):
                Old embeddings to be resized.
            new_num_tokens (:obj:`int`, `optional`):
                New number of tokens in the embedding matrix.

                Increasing the size will add newly initialized vectors at the end. Reducing the size will remove
                vectors from the end. If not provided or :obj:`None`, just returns a pointer to the input tokens
                :obj:`torch.nn.Embedding`` module of the model without doing anything.

        Return:
            :obj:`torch.nn.Embedding`: Pointer to the resized Embedding Module or the old Embedding Module if
            :obj:`new_num_tokens` is :obj:`None`
        """
        if new_num_tokens is None:
            return old_embeddings

        if is_deepspeed_zero3_enabled():
            import deepspeed

            with deepspeed.zero.GatheredParameters(old_embeddings.weight, modifier_rank=None):
                old_num_tokens, old_embedding_dim = old_embeddings.weight.size()
        else:
            old_num_tokens, old_embedding_dim = old_embeddings.weight.size()

        if old_num_tokens == new_num_tokens:
            return old_embeddings

        if not isinstance(old_embeddings, nn.Embedding):
            raise TypeError(
                f"Old embeddings are of type {type(old_embeddings)}, which is not an instance of {nn.Embedding}."
                f"You should either use a different resize function or make sure that `old_embeddings` are an instance of {nn.Embedding}."
            )

        # Build new embeddings
        new_embeddings = nn.Embedding(new_num_tokens, old_embedding_dim).to(self.device)

        # initialize all new embeddings (in particular added tokens)
        self._init_weights(new_embeddings)

        # Copy token embeddings from the previous weights

        # numbers of tokens to copy
        n = min(old_num_tokens, new_num_tokens)
        if is_deepspeed_zero3_enabled():
            import deepspeed

            with deepspeed.zero.GatheredParameters(old_embeddings.weight, modifier_rank=0):
                if torch.distributed.get_rank() == 0:
                    new_embeddings.weight.data[:n, :] = old_embeddings.weight.data[:n, :]
        else:
            new_embeddings.weight.data[:n, :] = old_embeddings.weight.data[:n, :]

        return new_embeddings

    def _get_resized_lm_head(
        self, old_lm_head: torch.nn.Linear, new_num_tokens: Optional[int] = None, transposed: Optional[bool] = False
    ) -> torch.nn.Linear:
        """
        Build a resized Linear Module from a provided old Linear Module. Increasing the size will add newly initialized
        vectors at the end. Reducing the size will remove vectors from the end

        Args:
            old_lm_head (:obj:`torch.nn.Linear`):
                Old lm head liner layer to be resized.
            new_num_tokens (:obj:`int`, `optional`):
                New number of tokens in the linear matrix.

                Increasing the size will add newly initialized vectors at the end. Reducing the size will remove
                vectors from the end. If not provided or :obj:`None`, just returns a pointer to the input tokens
                :obj:`torch.nn.Linear`` module of the model without doing anything.
            transposed (:obj:`bool`, `optional`, defaults to :obj:`False`):
                Whether ``old_lm_head`` is transposed or not. If True ``old_lm_head.size()`` is ``lm_head_dim,
                vocab_size`` else ``vocab_size, lm_head_dim``.

        Return:
            :obj:`torch.nn.Linear`: Pointer to the resized Linear Module or the old Linear Module if
            :obj:`new_num_tokens` is :obj:`None`
        """
        if new_num_tokens is None:
            return old_lm_head

        old_num_tokens, old_lm_head_dim = (
            old_lm_head.weight.size() if not transposed else old_lm_head.weight.t().size()
        )

        if old_num_tokens == new_num_tokens:
            return old_lm_head

        if not isinstance(old_lm_head, nn.Linear):
            raise TypeError(
                f"Old language model head is of type {type(old_lm_head)}, which is not an instance of {nn.Linear}."
                f"You should either use a different resize function or make sure that `old_embeddings` are an instance of {nn.Linear}."
            )

        # Build new lm head
        new_lm_head_shape = (old_lm_head_dim, new_num_tokens) if not transposed else (new_num_tokens, old_lm_head_dim)
        has_new_lm_head_bias = old_lm_head.bias is not None
        new_lm_head = nn.Linear(*new_lm_head_shape, bias=has_new_lm_head_bias).to(self.device)

        # initialize new lm head (in particular added tokens)
        self._init_weights(new_lm_head)

        num_tokens_to_copy = min(old_num_tokens, new_num_tokens)

        # Copy old lm head weights to new lm head
        if not transposed:
            new_lm_head.weight.data[:num_tokens_to_copy, :] = old_lm_head.weight.data[:num_tokens_to_copy, :]
        else:
            new_lm_head.weight.data[:, :num_tokens_to_copy] = old_lm_head.weight.data[:, :num_tokens_to_copy]

        # Copy bias weights to new lm head
        if has_new_lm_head_bias:
            new_lm_head.bias.data[:num_tokens_to_copy] = old_lm_head.bias.data[:num_tokens_to_copy]

        return new_lm_head

    def init_weights(self):
        """
        Maybe initializes and prunes weights if needed.
        """
        if not self._init_weights:
            return

        raise ValueError("Don't use this function")
        # Initialize weights
        self.apply(self._init_weights)

        # Prune heads if needed
        if self.config.pruned_heads:
            self.prune_heads(self.config.pruned_heads)

        # Tie weights if needed
        self.tie_weights()

    def prune_heads(self, heads_to_prune: Dict[int, List[int]]):
        """
        Prunes heads of the base model.

        Arguments:
            heads_to_prune (:obj:`Dict[int, List[int]]`):
                Dictionary with keys being selected layer indices (:obj:`int`) and associated values being the list of
                heads to prune in said layer (list of :obj:`int`). For instance {1: [0, 2], 2: [2, 3]} will prune heads
                0 and 2 on layer 1 and heads 2 and 3 on layer 2.
        """
        # save new sets of pruned heads as union of previously stored pruned heads and newly pruned heads
        for layer, heads in heads_to_prune.items():
            union_heads = set(self.config.pruned_heads.get(layer, [])) | set(heads)
            self.config.pruned_heads[layer] = list(union_heads)  # Unfortunately we have to store it as list for JSON

        self.base_model._prune_heads(heads_to_prune)

    def save_pretrained(
        self,
        save_directory: Union[str, os.PathLike],
        save_config: bool = True,
        state_dict: Optional[dict] = None,
        save_function: Callable = torch.save,
        push_to_hub: bool = False,
        **kwargs,
    ):
        """
        Save a model and its configuration file to a directory, so that it can be re-loaded using the
        `:func:`~transformers.PreTrainedModel.from_pretrained`` class method.

        Arguments:
            save_directory (:obj:`str` or :obj:`os.PathLike`):
                Directory to which to save. Will be created if it doesn't exist.
            save_config (:obj:`bool`, `optional`, defaults to :obj:`True`):
                Whether or not to save the config of the model. Useful when in distributed training like TPUs and need
                to call this function on all processes. In this case, set :obj:`save_config=True` only on the main
                process to avoid race conditions.
            state_dict (nested dictionary of :obj:`torch.Tensor`):
                The state dictionary of the model to save. Will default to :obj:`self.state_dict()`, but can be used to
                only save parts of the model or if special precautions need to be taken when recovering the state
                dictionary of a model (like when using model parallelism).
            save_function (:obj:`Callable`):
                The function to use to save the state dictionary. Useful on distributed training like TPUs when one
                need to replace :obj:`torch.save` by another method.
            push_to_hub (:obj:`bool`, `optional`, defaults to :obj:`False`):
                Whether or not to push your model to the Hugging Face model hub after saving it.
            kwargs:
                Additional key word arguments passed along to the
                :meth:`~transformers.file_utils.PushToHubMixin.push_to_hub` method.
        """
        if os.path.isfile(save_directory):
            logger.error(f"Provided path ({save_directory}) should be a directory, not a file")
            return
        os.makedirs(save_directory, exist_ok=True)

        # Only save the model itself if we are using distributed training
        model_to_save = unwrap_model(self)

        # Attach architecture to the config
        model_to_save.config.architectures = [model_to_save.__class__.__name__]

        # Save the config
        if save_config:
            model_to_save.config.save_pretrained(save_directory)

        # Save the model
        if state_dict is None:
            state_dict = model_to_save.state_dict()

        # Handle the case where some state_dict keys shouldn't be saved
        if self._keys_to_ignore_on_save is not None:
            state_dict = {k: v for k, v in state_dict.items() if k not in self._keys_to_ignore_on_save}

        # If we save using the predefined names, we can load using `from_pretrained`
        output_model_file = os.path.join(save_directory, WEIGHTS_NAME)
        save_function(state_dict, output_model_file)

        logger.info(f"Model weights saved in {output_model_file}")

        if push_to_hub:
            saved_files = [output_model_file]
            if save_config:
                saved_files.append(os.path.join(save_directory, CONFIG_NAME))
            url = self._push_to_hub(save_files=saved_files, **kwargs)
            logger.info(f"Model pushed to the hub in this commit: {url}")

    @classmethod
    def from_pretrained(cls, pretrained_model_name_or_path: Optional[Union[str, os.PathLike]], *model_args, **kwargs):
        r"""
        Instantiate a pretrained pytorch model from a pre-trained model configuration.

        The model is set in evaluation mode by default using ``model.eval()`` (Dropout modules are deactivated). To
        train the model, you should first set it back in training mode with ``model.train()``.

        The warning `Weights from XXX not initialized from pretrained model` means that the weights of XXX do not come
        pretrained with the rest of the model. It is up to you to train those weights with a downstream fine-tuning
        task.

        The warning `Weights from XXX not used in YYY` means that the layer XXX is not used by YYY, therefore those
        weights are discarded.

        Parameters:
            pretrained_model_name_or_path (:obj:`str` or :obj:`os.PathLike`, `optional`):
                Can be either:

                    - A string, the `model id` of a pretrained model hosted inside a model repo on huggingface.co.
                      Valid model ids can be located at the root-level, like ``bert-base-uncased``, or namespaced under
                      a user or organization name, like ``dbmdz/bert-base-german-cased``.
                    - A path to a `directory` containing model weights saved using
                      :func:`~transformers.PreTrainedModel.save_pretrained`, e.g., ``./my_model_directory/``.
                    - A path or url to a `tensorflow index checkpoint file` (e.g, ``./tf_model/model.ckpt.index``). In
                      this case, ``from_tf`` should be set to :obj:`True` and a configuration object should be provided
                      as ``config`` argument. This loading path is slower than converting the TensorFlow checkpoint in
                      a PyTorch model using the provided conversion scripts and loading the PyTorch model afterwards.
                    - A path or url to a model folder containing a `flax checkpoint file` in `.msgpack` format (e.g,
                      ``./flax_model/`` containing ``flax_model.msgpack``). In this case, ``from_flax`` should be set
                      to :obj:`True`.
                    - :obj:`None` if you are both providing the configuration and state dictionary (resp. with keyword
                      arguments ``config`` and ``state_dict``).
            model_args (sequence of positional arguments, `optional`):
                All remaning positional arguments will be passed to the underlying model's ``__init__`` method.
            config (:obj:`Union[PretrainedConfig, str, os.PathLike]`, `optional`):
                Can be either:

                    - an instance of a class derived from :class:`~transformers.PretrainedConfig`,
                    - a string or path valid as input to :func:`~transformers.PretrainedConfig.from_pretrained`.

                Configuration for the model to use instead of an automatically loaded configuation. Configuration can
                be automatically loaded when:

                    - The model is a model provided by the library (loaded with the `model id` string of a pretrained
                      model).
                    - The model was saved using :func:`~transformers.PreTrainedModel.save_pretrained` and is reloaded
                      by supplying the save directory.
                    - The model is loaded by supplying a local directory as ``pretrained_model_name_or_path`` and a
                      configuration JSON file named `config.json` is found in the directory.
            state_dict (:obj:`Dict[str, torch.Tensor]`, `optional`):
                A state dictionary to use instead of a state dictionary loaded from saved weights file.

                This option can be used if you want to create a model from a pretrained configuration but load your own
                weights. In this case though, you should check if using
                :func:`~transformers.PreTrainedModel.save_pretrained` and
                :func:`~transformers.PreTrainedModel.from_pretrained` is not a simpler option.
            cache_dir (:obj:`Union[str, os.PathLike]`, `optional`):
                Path to a directory in which a downloaded pretrained model configuration should be cached if the
                standard cache should not be used.
            from_tf (:obj:`bool`, `optional`, defaults to :obj:`False`):
                Load the model weights from a TensorFlow checkpoint save file (see docstring of
                ``pretrained_model_name_or_path`` argument).
            from_flax (:obj:`bool`, `optional`, defaults to :obj:`False`):
                Load the model weights from a Flax checkpoint save file (see docstring of
                ``pretrained_model_name_or_path`` argument).
            force_download (:obj:`bool`, `optional`, defaults to :obj:`False`):
                Whether or not to force the (re-)download of the model weights and configuration files, overriding the
                cached versions if they exist.
            resume_download (:obj:`bool`, `optional`, defaults to :obj:`False`):
                Whether or not to delete incompletely received files. Will attempt to resume the download if such a
                file exists.
            proxies (:obj:`Dict[str, str], `optional`):
                A dictionary of proxy servers to use by protocol or endpoint, e.g., :obj:`{'http': 'foo.bar:3128',
                'http://hostname': 'foo.bar:4012'}`. The proxies are used on each request.
            output_loading_info(:obj:`bool`, `optional`, defaults to :obj:`False`):
                Whether ot not to also return a dictionary containing missing keys, unexpected keys and error messages.
            local_files_only(:obj:`bool`, `optional`, defaults to :obj:`False`):
                Whether or not to only look at local files (i.e., do not try to download the model).
            use_auth_token (:obj:`str` or `bool`, `optional`):
                The token to use as HTTP bearer authorization for remote files. If :obj:`True`, will use the token
                generated when running :obj:`transformers-cli login` (stored in :obj:`~/.huggingface`).
            revision(:obj:`str`, `optional`, defaults to :obj:`"main"`):
                The specific model version to use. It can be a branch name, a tag name, or a commit id, since we use a
                git-based system for storing models and other artifacts on huggingface.co, so ``revision`` can be any
                identifier allowed by git.
            mirror(:obj:`str`, `optional`, defaults to :obj:`None`):
                Mirror source to accelerate downloads in China. If you are from China and have an accessibility
                problem, you can set this option to resolve it. Note that we do not guarantee the timeliness or safety.
                Please refer to the mirror site for more information.
            kwargs (remaining dictionary of keyword arguments, `optional`):
                Can be used to update the configuration object (after it being loaded) and initiate the model (e.g.,
                :obj:`output_attentions=True`). Behaves differently depending on whether a ``config`` is provided or
                automatically loaded:

                    - If a configuration is provided with ``config``, ``**kwargs`` will be directly passed to the
                      underlying model's ``__init__`` method (we assume all relevant updates to the configuration have
                      already been done)
                    - If a configuration is not provided, ``kwargs`` will be first passed to the configuration class
                      initialization function (:func:`~transformers.PretrainedConfig.from_pretrained`). Each key of
                      ``kwargs`` that corresponds to a configuration attribute will be used to override said attribute
                      with the supplied ``kwargs`` value. Remaining keys that do not correspond to any configuration
                      attribute will be passed to the underlying model's ``__init__`` function.

        .. note::

            Passing :obj:`use_auth_token=True` is required when you want to use a private model.

        .. note::

            Activate the special `"offline-mode"
            <https://huggingface.co/transformers/installation.html#offline-mode>`__ to use this method in a firewalled
            environment.

        Examples::

            >>> from transformers import BertConfig, BertModel
            >>> # Download model and configuration from huggingface.co and cache.
            >>> model = BertModel.from_pretrained('bert-base-uncased')
            >>> # Model was saved using `save_pretrained('./test/saved_model/')` (for example purposes, not runnable).
            >>> model = BertModel.from_pretrained('./test/saved_model/')
            >>> # Update configuration during loading.
            >>> model = BertModel.from_pretrained('bert-base-uncased', output_attentions=True)
            >>> assert model.config.output_attentions == True
            >>> # Loading from a TF checkpoint file instead of a PyTorch model (slower, for example purposes, not runnable).
            >>> config = BertConfig.from_json_file('./tf_model/my_tf_model_config.json')
            >>> model = BertModel.from_pretrained('./tf_model/my_tf_checkpoint.ckpt.index', from_tf=True, config=config)
            >>> # Loading from a Flax checkpoint file instead of a PyTorch model (slower)
            >>> model = BertModel.from_pretrained('bert-base-uncased', from_flax=True)

        """
        config = kwargs.pop("config", None)
        state_dict = kwargs.pop("state_dict", None)
        cache_dir = kwargs.pop("cache_dir", None)
        from_tf = kwargs.pop("from_tf", False)
        from_flax = kwargs.pop("from_flax", False)
        force_download = kwargs.pop("force_download", False)
        resume_download = kwargs.pop("resume_download", False)
        proxies = kwargs.pop("proxies", None)
        output_loading_info = kwargs.pop("output_loading_info", False)
        local_files_only = kwargs.pop("local_files_only", False)
        use_auth_token = kwargs.pop("use_auth_token", None)
        revision = kwargs.pop("revision", None)
        mirror = kwargs.pop("mirror", None)
        from_pipeline = kwargs.pop("_from_pipeline", None)
        from_auto_class = kwargs.pop("_from_auto", False)

        user_agent = {"file_type": "model", "framework": "pytorch", "from_auto_class": from_auto_class}
        if from_pipeline is not None:
            user_agent["using_pipeline"] = from_pipeline

        if is_offline_mode() and not local_files_only:
            logger.info("Offline mode: forcing local_files_only=True")
            local_files_only = True

        # Load config if we don't provide a configuration
        if not isinstance(config, PretrainedConfig):
            config_path = config if config is not None else pretrained_model_name_or_path
            config, model_kwargs = cls.config_class.from_pretrained(
                config_path,
                *model_args,
                cache_dir=cache_dir,
                return_unused_kwargs=True,
                force_download=force_download,
                resume_download=resume_download,
                proxies=proxies,
                local_files_only=local_files_only,
                use_auth_token=use_auth_token,
                revision=revision,
                _from_auto=from_auto_class,
                _from_pipeline=from_pipeline,
                **kwargs,
            )
        else:
            model_kwargs = kwargs

        # Load model
        if pretrained_model_name_or_path is not None:
            pretrained_model_name_or_path = str(pretrained_model_name_or_path)
            if os.path.isdir(pretrained_model_name_or_path):
                if from_tf and os.path.isfile(os.path.join(pretrained_model_name_or_path, TF_WEIGHTS_NAME + ".index")):
                    # Load from a TF 1.0 checkpoint in priority if from_tf
                    archive_file = os.path.join(pretrained_model_name_or_path, TF_WEIGHTS_NAME + ".index")
                elif from_tf and os.path.isfile(os.path.join(pretrained_model_name_or_path, TF2_WEIGHTS_NAME)):
                    # Load from a TF 2.0 checkpoint in priority if from_tf
                    archive_file = os.path.join(pretrained_model_name_or_path, TF2_WEIGHTS_NAME)
                elif from_flax and os.path.isfile(os.path.join(pretrained_model_name_or_path, FLAX_WEIGHTS_NAME)):
                    # Load from a Flax checkpoint in priority if from_flax
                    archive_file = os.path.join(pretrained_model_name_or_path, FLAX_WEIGHTS_NAME)
                elif os.path.isfile(os.path.join(pretrained_model_name_or_path, WEIGHTS_NAME)):
                    # Load from a PyTorch checkpoint
                    archive_file = os.path.join(pretrained_model_name_or_path, WEIGHTS_NAME)
                else:
                    raise EnvironmentError(
                        f"Error no file named {[WEIGHTS_NAME, TF2_WEIGHTS_NAME, TF_WEIGHTS_NAME + '.index', FLAX_WEIGHTS_NAME]} found in "
                        f"directory {pretrained_model_name_or_path} or `from_tf` and `from_flax` set to False."
                    )
            elif os.path.isfile(pretrained_model_name_or_path) or is_remote_url(pretrained_model_name_or_path):
                archive_file = pretrained_model_name_or_path
            elif os.path.isfile(pretrained_model_name_or_path + ".index"):
                if not from_tf:
                    raise ValueError(
                        f"We found a TensorFlow checkpoint at {pretrained_model_name_or_path + '.index'}, please set "
                        "from_tf to True to load from this checkpoint."
                    )
                archive_file = pretrained_model_name_or_path + ".index"
            else:
                # set correct filename
                if from_tf:
                    filename = TF2_WEIGHTS_NAME
                elif from_flax:
                    filename = FLAX_WEIGHTS_NAME
                else:
                    filename = WEIGHTS_NAME

                archive_file = hf_bucket_url(
                    pretrained_model_name_or_path,
                    filename=filename,
                    revision=revision,
                    mirror=mirror,
                )

            try:
                # Load from URL or cache if already cached
                resolved_archive_file = cached_path(
                    archive_file,
                    cache_dir=cache_dir,
                    force_download=force_download,
                    proxies=proxies,
                    resume_download=resume_download,
                    local_files_only=local_files_only,
                    use_auth_token=use_auth_token,
                    user_agent=user_agent,
                )
            except EnvironmentError as err:
                logger.error(err)
                msg = (
                    f"Can't load weights for '{pretrained_model_name_or_path}'. Make sure that:\n\n"
                    f"- '{pretrained_model_name_or_path}' is a correct model identifier listed on 'https://huggingface.co/models'\n\n"
                    f"- or '{pretrained_model_name_or_path}' is the correct path to a directory containing a file named one of {WEIGHTS_NAME}, {TF2_WEIGHTS_NAME}, {TF_WEIGHTS_NAME}.\n\n"
                )
                raise EnvironmentError(msg)

            if resolved_archive_file == archive_file:
                logger.info(f"loading weights file {archive_file}")
            else:
                logger.info(f"loading weights file {archive_file} from cache at {resolved_archive_file}")
        else:
            resolved_archive_file = None

        config.name_or_path = pretrained_model_name_or_path

        # Instantiate model.
        if is_deepspeed_zero3_enabled():
            import deepspeed

            logger.info("Detected DeepSpeed ZeRO-3: activating zero.init() for this model")
<<<<<<< HEAD
            # this immediately partitions the model to avoid the overhead in time and memory copying it on CPU or each GPU first
            with deepspeed.zero.Init() and cls.no_init_weights(cls):
=======
            # this immediately partitions the model across all gpus, to avoid the overhead in time
            # and memory copying it on CPU or each GPU first

            # XXX: param_dict will be added in deepspeed==0.3.16 and probably replaced by deepspeed_config
            # with deepspeed.zero.Init(param_dict=deepspeed_config()):
            with deepspeed.zero.Init():
>>>>>>> 804c2974
                model = cls(config, *model_args, **model_kwargs)
        else:
            with cls.no_init_weights(cls):
                model = cls(config, *model_args, **model_kwargs)

        if state_dict is None and not (from_tf or from_flax):
            try:
                state_dict = torch.load(resolved_archive_file, map_location="cpu")
            except Exception:
                raise OSError(
                    f"Unable to load weights from pytorch checkpoint file for '{pretrained_model_name_or_path}' "
                    f"at '{resolved_archive_file}'"
                    "If you tried to load a PyTorch model from a TF 2.0 checkpoint, please set from_tf=True. "
                )

            expected_keys = list(model.state_dict.keys())
            loaded_keys = list(state_dict.keys())

            add_base_model_prefix = model.base_model_prefix in set([weight_name.split('.')[0] for weight_name in expected_keys]) and model.base_model_prefix not in set([weight_name.split('.')[0] for weight_name in loaded_keys])
            remove_base_model_prefix = model.base_model_prefix not in set([weight_name.split('.')[0] for weight_name in expected_keys]) and model.base_model_prefix in set([weight_name.split('.')[0] for weight_name in loaded_keys])

            if add_base_model_prefix:
                loaded_keys = ['.'.join(model.base_model_prefix, weight_name) for weight_name in loaded_keys if '.'.join(model.base_model_prefix, weight_name) in set(expected_keys)]
            elif remove_base_model_prefix:
                loaded_keys = ['.'.join(weight_name.split('.')[1:]) for weight_name in loaded_keys if model.base_model_prefix weight_name) for weight_name in loaded_keys if '.'.join(weight_name.split('.')[1:] in set(expected_keys)]

            missing_keys = list(set(model.state_dict().keys()) - set(state_dict.keys())))
            missing_keys = list(set(state_dict.keys()) - set(model.state_dict.keys()))

            import ipdb; ipdb.set_trace()
            missing_keys = ()

        import ipdb; ipdb.set_trace()
        missing_keys = []
        unexpected_keys = []
        error_msgs = []

        # tie unintialized modules
        unintialized_modules = model.retrieve_modules_from_names(missing_keys)
        for module in unintialized_modules:
            model._init_weights(module)

        if from_tf:
            if resolved_archive_file.endswith(".index"):
                # Load from a TensorFlow 1.X checkpoint - provided by original authors
                model = cls.load_tf_weights(model, config, resolved_archive_file[:-6])  # Remove the '.index'
            else:
                # Load from our TensorFlow 2.0 checkpoints
                try:
                    from .modeling_tf_pytorch_utils import load_tf2_checkpoint_in_pytorch_model

                    model, missing_keys = load_tf2_checkpoint_in_pytorch_model(model, resolved_archive_file, allow_missing_keys=True, return_missing_keys=True)
                except ImportError:
                    logger.error(
                        "Loading a TensorFlow model in PyTorch, requires both PyTorch and TensorFlow to be installed. Please see "
                        "https://pytorch.org/ and https://www.tensorflow.org/install/ for installation instructions."
                    )
                    raise
        elif from_flax:
            try:
                from .modeling_flax_pytorch_utils import load_flax_checkpoint_in_pytorch_model

                model = load_flax_checkpoint_in_pytorch_model(model, resolved_archive_file)
            except ImportError:
                logger.error(
                    "Loading a Flax model in PyTorch, requires both PyTorch and Flax to be installed. Please see "
                    "https://pytorch.org/ and https://flax.readthedocs.io/en/latest/installation.html for installation instructions."
                )
                raise
        else:
            # Convert old format to new format if needed from a PyTorch state_dict
            old_keys = []
            new_keys = []
            for key in state_dict.keys():
                new_key = None
                if "gamma" in key:
                    new_key = key.replace("gamma", "weight")
                if "beta" in key:
                    new_key = key.replace("beta", "bias")
                if new_key:
                    old_keys.append(key)
                    new_keys.append(new_key)
            for old_key, new_key in zip(old_keys, new_keys):
                state_dict[new_key] = state_dict.pop(old_key)

            # copy state_dict so _load_from_state_dict can modify it
            metadata = getattr(state_dict, "_metadata", None)
            state_dict = state_dict.copy()
            if metadata is not None:
                state_dict._metadata = metadata

            # PyTorch's `_load_from_state_dict` does not copy parameters in a module's descendants
            # so we need to apply the function recursively.
            def load(module: nn.Module, prefix=""):
                local_metadata = {} if metadata is None else metadata.get(prefix[:-1], {})
                args = (state_dict, prefix, local_metadata, True, missing_keys, unexpected_keys, error_msgs)
                if is_deepspeed_zero3_enabled():
                    import deepspeed

                    # because zero3 puts placeholders in model params, this context
                    # manager gathers (unpartitions) the params of the current layer, then loads from
                    # the state dict and then re-partitions them again
                    with deepspeed.zero.GatheredParameters(list(module.parameters(recurse=False)), modifier_rank=0):
                        if torch.distributed.get_rank() == 0:
                            module._load_from_state_dict(*args)
                else:
                    module._load_from_state_dict(*args)

                for name, child in module._modules.items():
                    if child is not None:
                        load(child, prefix + name + ".")

            # Make sure we are able to load base models as well as derived models (with heads)
            start_prefix = ""
            model_to_load = model
            has_prefix_module = any(s.startswith(cls.base_model_prefix) for s in state_dict.keys())
            if not hasattr(model, cls.base_model_prefix) and has_prefix_module:
                start_prefix = cls.base_model_prefix + "."
            if hasattr(model, cls.base_model_prefix) and not has_prefix_module:
                model_to_load = getattr(model, cls.base_model_prefix)

            load(model_to_load, prefix=start_prefix)

            if model.__class__.__name__ != model_to_load.__class__.__name__:
                base_model_state_dict = model_to_load.state_dict().keys()
                head_model_state_dict_without_base_prefix = [
                    key.split(cls.base_model_prefix + ".")[-1] for key in model.state_dict().keys()
                ]
                missing_keys.extend(head_model_state_dict_without_base_prefix - base_model_state_dict)

            # Some models may have keys that are not in the state by design, removing them before needlessly warning
            # the user.
            if cls._keys_to_ignore_on_load_missing is not None:
                for pat in cls._keys_to_ignore_on_load_missing:
                    missing_keys = [k for k in missing_keys if re.search(pat, k) is None]

            if cls._keys_to_ignore_on_load_unexpected is not None:
                for pat in cls._keys_to_ignore_on_load_unexpected:
                    unexpected_keys = [k for k in unexpected_keys if re.search(pat, k) is None]

            if len(unexpected_keys) > 0:
                logger.warning(
                    f"Some weights of the model checkpoint at {pretrained_model_name_or_path} were not used when "
                    f"initializing {model.__class__.__name__}: {unexpected_keys}\n"
                    f"- This IS expected if you are initializing {model.__class__.__name__} from the checkpoint of a model trained on another task "
                    f"or with another architecture (e.g. initializing a BertForSequenceClassification model from a BertForPreTraining model).\n"
                    f"- This IS NOT expected if you are initializing {model.__class__.__name__} from the checkpoint of a model that you expect "
                    f"to be exactly identical (initializing a BertForSequenceClassification model from a BertForSequenceClassification model)."
                )
            else:
                logger.info(f"All model checkpoint weights were used when initializing {model.__class__.__name__}.\n")
            if len(missing_keys) > 0:
                logger.warning(
                    f"Some weights of {model.__class__.__name__} were not initialized from the model checkpoint at {pretrained_model_name_or_path} "
                    f"and are newly initialized: {missing_keys}\n"
                    f"You should probably TRAIN this model on a down-stream task to be able to use it for predictions and inference."
                )
            else:
                logger.info(
                    f"All the weights of {model.__class__.__name__} were initialized from the model checkpoint at {pretrained_model_name_or_path}.\n"
                    f"If your task is similar to the task the model of the checkpoint was trained on, "
                    f"you can already use {model.__class__.__name__} for predictions without further training."
                )
            if len(error_msgs) > 0:
                error_msg = "\n\t".join(error_msgs)
                raise RuntimeError(f"Error(s) in loading state_dict for {model.__class__.__name__}:\n\t{error_msg}")

        # make sure token embedding weights are still tied if needed
        model.tie_weights()

        # Set model in evaluation mode to deactivate DropOut modules by default
        model.eval()

        if output_loading_info:
            loading_info = {
                "missing_keys": missing_keys,
                "unexpected_keys": unexpected_keys,
                "error_msgs": error_msgs,
            }
            return model, loading_info

        return model

    def retrieve_modules_from_weights(self, weight_keys):
        module_keys = [".".join(key.split(".")[:-1]) for key in weight_keys]
        return [module for name, module in self.named_modules() if name in module_keys]


class Conv1D(nn.Module):
    """
    1D-convolutional layer as defined by Radford et al. for OpenAI GPT (and also used in GPT-2).

    Basically works like a linear layer but the weights are transposed.

    Args:
        nf (:obj:`int`): The number of output features.
        nx (:obj:`int`): The number of input features.
    """

    def __init__(self, nf, nx):
        super().__init__()
        self.nf = nf
        w = torch.empty(nx, nf)
        nn.init.normal_(w, std=0.02)
        self.weight = nn.Parameter(w)
        self.bias = nn.Parameter(torch.zeros(nf))

    def forward(self, x):
        size_out = x.size()[:-1] + (self.nf,)
        x = torch.addmm(self.bias, x.view(-1, x.size(-1)), self.weight)
        x = x.view(*size_out)
        return x


class PoolerStartLogits(nn.Module):
    """
    Compute SQuAD start logits from sequence hidden states.

    Args:
        config (:class:`~transformers.PretrainedConfig`):
            The config used by the model, will be used to grab the :obj:`hidden_size` of the model.
    """

    def __init__(self, config: PretrainedConfig):
        super().__init__()
        self.dense = nn.Linear(config.hidden_size, 1)

    def forward(
        self, hidden_states: torch.FloatTensor, p_mask: Optional[torch.FloatTensor] = None
    ) -> torch.FloatTensor:
        """
        Args:
            hidden_states (:obj:`torch.FloatTensor` of shape :obj:`(batch_size, seq_len, hidden_size)`):
                The final hidden states of the model.
            p_mask (:obj:`torch.FloatTensor` of shape :obj:`(batch_size, seq_len)`, `optional`):
                Mask for tokens at invalid position, such as query and special symbols (PAD, SEP, CLS). 1.0 means token
                should be masked.

        Returns:
            :obj:`torch.FloatTensor`: The start logits for SQuAD.
        """
        x = self.dense(hidden_states).squeeze(-1)

        if p_mask is not None:
            if get_parameter_dtype(self) == torch.float16:
                x = x * (1 - p_mask) - 65500 * p_mask
            else:
                x = x * (1 - p_mask) - 1e30 * p_mask

        return x


class PoolerEndLogits(nn.Module):
    """
    Compute SQuAD end logits from sequence hidden states.

    Args:
        config (:class:`~transformers.PretrainedConfig`):
            The config used by the model, will be used to grab the :obj:`hidden_size` of the model and the
            :obj:`layer_norm_eps` to use.
    """

    def __init__(self, config: PretrainedConfig):
        super().__init__()
        self.dense_0 = nn.Linear(config.hidden_size * 2, config.hidden_size)
        self.activation = nn.Tanh()
        self.LayerNorm = nn.LayerNorm(config.hidden_size, eps=config.layer_norm_eps)
        self.dense_1 = nn.Linear(config.hidden_size, 1)

    def forward(
        self,
        hidden_states: torch.FloatTensor,
        start_states: Optional[torch.FloatTensor] = None,
        start_positions: Optional[torch.LongTensor] = None,
        p_mask: Optional[torch.FloatTensor] = None,
    ) -> torch.FloatTensor:
        """
        Args:
            hidden_states (:obj:`torch.FloatTensor` of shape :obj:`(batch_size, seq_len, hidden_size)`):
                The final hidden states of the model.
            start_states (:obj:`torch.FloatTensor` of shape :obj:`(batch_size, seq_len, hidden_size)`, `optional`):
                The hidden states of the first tokens for the labeled span.
            start_positions (:obj:`torch.LongTensor` of shape :obj:`(batch_size,)`, `optional`):
                The position of the first token for the labeled span.
            p_mask (:obj:`torch.FloatTensor` of shape :obj:`(batch_size, seq_len)`, `optional`):
                Mask for tokens at invalid position, such as query and special symbols (PAD, SEP, CLS). 1.0 means token
                should be masked.

        .. note::

            One of ``start_states`` or ``start_positions`` should be not obj:`None`. If both are set,
            ``start_positions`` overrides ``start_states``.

        Returns:
            :obj:`torch.FloatTensor`: The end logits for SQuAD.
        """
        assert (
            start_states is not None or start_positions is not None
        ), "One of start_states, start_positions should be not None"
        if start_positions is not None:
            slen, hsz = hidden_states.shape[-2:]
            start_positions = start_positions[:, None, None].expand(-1, -1, hsz)  # shape (bsz, 1, hsz)
            start_states = hidden_states.gather(-2, start_positions)  # shape (bsz, 1, hsz)
            start_states = start_states.expand(-1, slen, -1)  # shape (bsz, slen, hsz)

        x = self.dense_0(torch.cat([hidden_states, start_states], dim=-1))
        x = self.activation(x)
        x = self.LayerNorm(x)
        x = self.dense_1(x).squeeze(-1)

        if p_mask is not None:
            if get_parameter_dtype(self) == torch.float16:
                x = x * (1 - p_mask) - 65500 * p_mask
            else:
                x = x * (1 - p_mask) - 1e30 * p_mask

        return x


class PoolerAnswerClass(nn.Module):
    """
    Compute SQuAD 2.0 answer class from classification and start tokens hidden states.

    Args:
        config (:class:`~transformers.PretrainedConfig`):
            The config used by the model, will be used to grab the :obj:`hidden_size` of the model.
    """

    def __init__(self, config):
        super().__init__()
        self.dense_0 = nn.Linear(config.hidden_size * 2, config.hidden_size)
        self.activation = nn.Tanh()
        self.dense_1 = nn.Linear(config.hidden_size, 1, bias=False)

    def forward(
        self,
        hidden_states: torch.FloatTensor,
        start_states: Optional[torch.FloatTensor] = None,
        start_positions: Optional[torch.LongTensor] = None,
        cls_index: Optional[torch.LongTensor] = None,
    ) -> torch.FloatTensor:
        """
        Args:
            hidden_states (:obj:`torch.FloatTensor` of shape :obj:`(batch_size, seq_len, hidden_size)`):
                The final hidden states of the model.
            start_states (:obj:`torch.FloatTensor` of shape :obj:`(batch_size, seq_len, hidden_size)`, `optional`):
                The hidden states of the first tokens for the labeled span.
            start_positions (:obj:`torch.LongTensor` of shape :obj:`(batch_size,)`, `optional`):
                The position of the first token for the labeled span.
            cls_index (:obj:`torch.LongTensor` of shape :obj:`(batch_size,)`, `optional`):
                Position of the CLS token for each sentence in the batch. If :obj:`None`, takes the last token.

        .. note::

            One of ``start_states`` or ``start_positions`` should be not obj:`None`. If both are set,
            ``start_positions`` overrides ``start_states``.

        Returns:
            :obj:`torch.FloatTensor`: The SQuAD 2.0 answer class.
        """
        # No dependency on end_feature so that we can obtain one single `cls_logits` for each sample.
        hsz = hidden_states.shape[-1]
        assert (
            start_states is not None or start_positions is not None
        ), "One of start_states, start_positions should be not None"
        if start_positions is not None:
            start_positions = start_positions[:, None, None].expand(-1, -1, hsz)  # shape (bsz, 1, hsz)
            start_states = hidden_states.gather(-2, start_positions).squeeze(-2)  # shape (bsz, hsz)

        if cls_index is not None:
            cls_index = cls_index[:, None, None].expand(-1, -1, hsz)  # shape (bsz, 1, hsz)
            cls_token_state = hidden_states.gather(-2, cls_index).squeeze(-2)  # shape (bsz, hsz)
        else:
            cls_token_state = hidden_states[:, -1, :]  # shape (bsz, hsz)

        x = self.dense_0(torch.cat([start_states, cls_token_state], dim=-1))
        x = self.activation(x)
        x = self.dense_1(x).squeeze(-1)

        return x


@dataclass
class SquadHeadOutput(ModelOutput):
    """
    Base class for outputs of question answering models using a :class:`~transformers.modeling_utils.SQuADHead`.

    Args:
        loss (:obj:`torch.FloatTensor` of shape :obj:`(1,)`, `optional`, returned if both :obj:`start_positions` and :obj:`end_positions` are provided):
            Classification loss as the sum of start token, end token (and is_impossible if provided) classification
            losses.
        start_top_log_probs (``torch.FloatTensor`` of shape ``(batch_size, config.start_n_top)``, `optional`, returned if ``start_positions`` or ``end_positions`` is not provided):
            Log probabilities for the top config.start_n_top start token possibilities (beam-search).
        start_top_index (``torch.LongTensor`` of shape ``(batch_size, config.start_n_top)``, `optional`, returned if ``start_positions`` or ``end_positions`` is not provided):
            Indices for the top config.start_n_top start token possibilities (beam-search).
        end_top_log_probs (``torch.FloatTensor`` of shape ``(batch_size, config.start_n_top * config.end_n_top)``, `optional`, returned if ``start_positions`` or ``end_positions`` is not provided):
            Log probabilities for the top ``config.start_n_top * config.end_n_top`` end token possibilities
            (beam-search).
        end_top_index (``torch.LongTensor`` of shape ``(batch_size, config.start_n_top * config.end_n_top)``, `optional`, returned if ``start_positions`` or ``end_positions`` is not provided):
            Indices for the top ``config.start_n_top * config.end_n_top`` end token possibilities (beam-search).
        cls_logits (``torch.FloatTensor`` of shape ``(batch_size,)``, `optional`, returned if ``start_positions`` or ``end_positions`` is not provided):
            Log probabilities for the ``is_impossible`` label of the answers.

    """

    loss: Optional[torch.FloatTensor] = None
    start_top_log_probs: Optional[torch.FloatTensor] = None
    start_top_index: Optional[torch.LongTensor] = None
    end_top_log_probs: Optional[torch.FloatTensor] = None
    end_top_index: Optional[torch.LongTensor] = None
    cls_logits: Optional[torch.FloatTensor] = None


class SQuADHead(nn.Module):
    r"""
    A SQuAD head inspired by XLNet.

    Args:
        config (:class:`~transformers.PretrainedConfig`):
            The config used by the model, will be used to grab the :obj:`hidden_size` of the model and the
            :obj:`layer_norm_eps` to use.
    """

    def __init__(self, config):
        super().__init__()
        self.start_n_top = config.start_n_top
        self.end_n_top = config.end_n_top

        self.start_logits = PoolerStartLogits(config)
        self.end_logits = PoolerEndLogits(config)
        self.answer_class = PoolerAnswerClass(config)

    @replace_return_docstrings(output_type=SquadHeadOutput, config_class=PretrainedConfig)
    def forward(
        self,
        hidden_states: torch.FloatTensor,
        start_positions: Optional[torch.LongTensor] = None,
        end_positions: Optional[torch.LongTensor] = None,
        cls_index: Optional[torch.LongTensor] = None,
        is_impossible: Optional[torch.LongTensor] = None,
        p_mask: Optional[torch.FloatTensor] = None,
        return_dict: bool = False,
    ) -> Union[SquadHeadOutput, Tuple[torch.FloatTensor]]:
        """
        Args:
            hidden_states (:obj:`torch.FloatTensor` of shape :obj:`(batch_size, seq_len, hidden_size)`):
                Final hidden states of the model on the sequence tokens.
            start_positions (:obj:`torch.LongTensor` of shape :obj:`(batch_size,)`, `optional`):
                Positions of the first token for the labeled span.
            end_positions (:obj:`torch.LongTensor` of shape :obj:`(batch_size,)`, `optional`):
                Positions of the last token for the labeled span.
            cls_index (:obj:`torch.LongTensor` of shape :obj:`(batch_size,)`, `optional`):
                Position of the CLS token for each sentence in the batch. If :obj:`None`, takes the last token.
            is_impossible (:obj:`torch.LongTensor` of shape :obj:`(batch_size,)`, `optional`):
                Whether the question has a possible answer in the paragraph or not.
            p_mask (:obj:`torch.FloatTensor` of shape :obj:`(batch_size, seq_len)`, `optional`):
                Mask for tokens at invalid position, such as query and special symbols (PAD, SEP, CLS). 1.0 means token
                should be masked.
            return_dict (:obj:`bool`, `optional`, defaults to :obj:`False`):
                Whether or not to return a :class:`~transformers.file_utils.ModelOutput` instead of a plain tuple.

        Returns:
        """
        start_logits = self.start_logits(hidden_states, p_mask=p_mask)

        if start_positions is not None and end_positions is not None:
            # If we are on multi-GPU, let's remove the dimension added by batch splitting
            for x in (start_positions, end_positions, cls_index, is_impossible):
                if x is not None and x.dim() > 1:
                    x.squeeze_(-1)

            # during training, compute the end logits based on the ground truth of the start position
            end_logits = self.end_logits(hidden_states, start_positions=start_positions, p_mask=p_mask)

            loss_fct = CrossEntropyLoss()
            start_loss = loss_fct(start_logits, start_positions)
            end_loss = loss_fct(end_logits, end_positions)
            total_loss = (start_loss + end_loss) / 2

            if cls_index is not None and is_impossible is not None:
                # Predict answerability from the representation of CLS and START
                cls_logits = self.answer_class(hidden_states, start_positions=start_positions, cls_index=cls_index)
                loss_fct_cls = nn.BCEWithLogitsLoss()
                cls_loss = loss_fct_cls(cls_logits, is_impossible)

                # note(zhiliny): by default multiply the loss by 0.5 so that the scale is comparable to start_loss and end_loss
                total_loss += cls_loss * 0.5

            return SquadHeadOutput(loss=total_loss) if return_dict else (total_loss,)

        else:
            # during inference, compute the end logits based on beam search
            bsz, slen, hsz = hidden_states.size()
            start_log_probs = F.softmax(start_logits, dim=-1)  # shape (bsz, slen)

            start_top_log_probs, start_top_index = torch.topk(
                start_log_probs, self.start_n_top, dim=-1
            )  # shape (bsz, start_n_top)
            start_top_index_exp = start_top_index.unsqueeze(-1).expand(-1, -1, hsz)  # shape (bsz, start_n_top, hsz)
            start_states = torch.gather(hidden_states, -2, start_top_index_exp)  # shape (bsz, start_n_top, hsz)
            start_states = start_states.unsqueeze(1).expand(-1, slen, -1, -1)  # shape (bsz, slen, start_n_top, hsz)

            hidden_states_expanded = hidden_states.unsqueeze(2).expand_as(
                start_states
            )  # shape (bsz, slen, start_n_top, hsz)
            p_mask = p_mask.unsqueeze(-1) if p_mask is not None else None
            end_logits = self.end_logits(hidden_states_expanded, start_states=start_states, p_mask=p_mask)
            end_log_probs = F.softmax(end_logits, dim=1)  # shape (bsz, slen, start_n_top)

            end_top_log_probs, end_top_index = torch.topk(
                end_log_probs, self.end_n_top, dim=1
            )  # shape (bsz, end_n_top, start_n_top)
            end_top_log_probs = end_top_log_probs.view(-1, self.start_n_top * self.end_n_top)
            end_top_index = end_top_index.view(-1, self.start_n_top * self.end_n_top)

            start_states = torch.einsum("blh,bl->bh", hidden_states, start_log_probs)
            cls_logits = self.answer_class(hidden_states, start_states=start_states, cls_index=cls_index)

            if not return_dict:
                return (start_top_log_probs, start_top_index, end_top_log_probs, end_top_index, cls_logits)
            else:
                return SquadHeadOutput(
                    start_top_log_probs=start_top_log_probs,
                    start_top_index=start_top_index,
                    end_top_log_probs=end_top_log_probs,
                    end_top_index=end_top_index,
                    cls_logits=cls_logits,
                )


class SequenceSummary(nn.Module):
    r"""
    Compute a single vector summary of a sequence hidden states.

    Args:
        config (:class:`~transformers.PretrainedConfig`):
            The config used by the model. Relevant arguments in the config class of the model are (refer to the actual
            config class of your model for the default values it uses):

            - **summary_type** (:obj:`str`) -- The method to use to make this summary. Accepted values are:

                - :obj:`"last"` -- Take the last token hidden state (like XLNet)
                - :obj:`"first"` -- Take the first token hidden state (like Bert)
                - :obj:`"mean"` -- Take the mean of all tokens hidden states
                - :obj:`"cls_index"` -- Supply a Tensor of classification token position (GPT/GPT-2)
                - :obj:`"attn"` -- Not implemented now, use multi-head attention

            - **summary_use_proj** (:obj:`bool`) -- Add a projection after the vector extraction.
            - **summary_proj_to_labels** (:obj:`bool`) -- If :obj:`True`, the projection outputs to
              :obj:`config.num_labels` classes (otherwise to :obj:`config.hidden_size`).
            - **summary_activation** (:obj:`Optional[str]`) -- Set to :obj:`"tanh"` to add a tanh activation to the
              output, another string or :obj:`None` will add no activation.
            - **summary_first_dropout** (:obj:`float`) -- Optional dropout probability before the projection and
              activation.
            - **summary_last_dropout** (:obj:`float`)-- Optional dropout probability after the projection and
              activation.
    """

    def __init__(self, config: PretrainedConfig):
        super().__init__()

        self.summary_type = getattr(config, "summary_type", "last")
        if self.summary_type == "attn":
            # We should use a standard multi-head attention module with absolute positional embedding for that.
            # Cf. https://github.com/zihangdai/xlnet/blob/master/modeling.py#L253-L276
            # We can probably just use the multi-head attention module of PyTorch >=1.1.0
            raise NotImplementedError

        self.summary = Identity()
        if hasattr(config, "summary_use_proj") and config.summary_use_proj:
            if hasattr(config, "summary_proj_to_labels") and config.summary_proj_to_labels and config.num_labels > 0:
                num_classes = config.num_labels
            else:
                num_classes = config.hidden_size
            self.summary = nn.Linear(config.hidden_size, num_classes)

        activation_string = getattr(config, "summary_activation", None)
        self.activation: Callable = get_activation(activation_string) if activation_string else Identity()

        self.first_dropout = Identity()
        if hasattr(config, "summary_first_dropout") and config.summary_first_dropout > 0:
            self.first_dropout = nn.Dropout(config.summary_first_dropout)

        self.last_dropout = Identity()
        if hasattr(config, "summary_last_dropout") and config.summary_last_dropout > 0:
            self.last_dropout = nn.Dropout(config.summary_last_dropout)

    def forward(
        self, hidden_states: torch.FloatTensor, cls_index: Optional[torch.LongTensor] = None
    ) -> torch.FloatTensor:
        """
        Compute a single vector summary of a sequence hidden states.

        Args:
            hidden_states (:obj:`torch.FloatTensor` of shape :obj:`[batch_size, seq_len, hidden_size]`):
                The hidden states of the last layer.
            cls_index (:obj:`torch.LongTensor` of shape :obj:`[batch_size]` or :obj:`[batch_size, ...]` where ... are optional leading dimensions of :obj:`hidden_states`, `optional`):
                Used if :obj:`summary_type == "cls_index"` and takes the last token of the sequence as classification
                token.

        Returns:
            :obj:`torch.FloatTensor`: The summary of the sequence hidden states.
        """
        if self.summary_type == "last":
            output = hidden_states[:, -1]
        elif self.summary_type == "first":
            output = hidden_states[:, 0]
        elif self.summary_type == "mean":
            output = hidden_states.mean(dim=1)
        elif self.summary_type == "cls_index":
            if cls_index is None:
                cls_index = torch.full_like(
                    hidden_states[..., :1, :],
                    hidden_states.shape[-2] - 1,
                    dtype=torch.long,
                )
            else:
                cls_index = cls_index.unsqueeze(-1).unsqueeze(-1)
                cls_index = cls_index.expand((-1,) * (cls_index.dim() - 1) + (hidden_states.size(-1),))
            # shape of cls_index: (bsz, XX, 1, hidden_size) where XX are optional leading dim of hidden_states
            output = hidden_states.gather(-2, cls_index).squeeze(-2)  # shape (bsz, XX, hidden_size)
        elif self.summary_type == "attn":
            raise NotImplementedError

        output = self.first_dropout(output)
        output = self.summary(output)
        output = self.activation(output)
        output = self.last_dropout(output)

        return output


def unwrap_model(model: torch.nn.Module) -> torch.nn.Module:
    """
    Recursively unwraps a model from potential containers (as used in distributed training).

    Args:
        model (:obj:`torch.nn.Module`): The model to unwrap.
    """
    # since there could be multiple levels of wrapping, unwrap recursively
    if hasattr(model, "module"):
        return unwrap_model(model.module)
    else:
        return model


def prune_linear_layer(layer: torch.nn.Linear, index: torch.LongTensor, dim: int = 0) -> torch.nn.Linear:
    """
    Prune a linear layer to keep only entries in index.

    Used to remove heads.

    Args:
        layer (:obj:`torch.nn.Linear`): The layer to prune.
        index (:obj:`torch.LongTensor`): The indices to keep in the layer.
        dim (:obj:`int`, `optional`, defaults to 0): The dimension on which to keep the indices.

    Returns:
        :obj:`torch.nn.Linear`: The pruned layer as a new layer with :obj:`requires_grad=True`.
    """
    index = index.to(layer.weight.device)
    W = layer.weight.index_select(dim, index).clone().detach()
    if layer.bias is not None:
        if dim == 1:
            b = layer.bias.clone().detach()
        else:
            b = layer.bias[index].clone().detach()
    new_size = list(layer.weight.size())
    new_size[dim] = len(index)
    new_layer = nn.Linear(new_size[1], new_size[0], bias=layer.bias is not None).to(layer.weight.device)
    new_layer.weight.requires_grad = False
    new_layer.weight.copy_(W.contiguous())
    new_layer.weight.requires_grad = True
    if layer.bias is not None:
        new_layer.bias.requires_grad = False
        new_layer.bias.copy_(b.contiguous())
        new_layer.bias.requires_grad = True
    return new_layer


def prune_conv1d_layer(layer: Conv1D, index: torch.LongTensor, dim: int = 1) -> Conv1D:
    """
    Prune a Conv1D layer to keep only entries in index. A Conv1D work as a Linear layer (see e.g. BERT) but the weights
    are transposed.

    Used to remove heads.

    Args:
        layer (:class:`~transformers.modeling_utils.Conv1D`): The layer to prune.
        index (:obj:`torch.LongTensor`): The indices to keep in the layer.
        dim (:obj:`int`, `optional`, defaults to 1): The dimension on which to keep the indices.

    Returns:
        :class:`~transformers.modeling_utils.Conv1D`: The pruned layer as a new layer with :obj:`requires_grad=True`.
    """
    index = index.to(layer.weight.device)
    W = layer.weight.index_select(dim, index).clone().detach()
    if dim == 0:
        b = layer.bias.clone().detach()
    else:
        b = layer.bias[index].clone().detach()
    new_size = list(layer.weight.size())
    new_size[dim] = len(index)
    new_layer = Conv1D(new_size[1], new_size[0]).to(layer.weight.device)
    new_layer.weight.requires_grad = False
    new_layer.weight.copy_(W.contiguous())
    new_layer.weight.requires_grad = True
    new_layer.bias.requires_grad = False
    new_layer.bias.copy_(b.contiguous())
    new_layer.bias.requires_grad = True
    return new_layer


def prune_layer(
    layer: Union[torch.nn.Linear, Conv1D], index: torch.LongTensor, dim: Optional[int] = None
) -> Union[torch.nn.Linear, Conv1D]:
    """
    Prune a Conv1D or linear layer to keep only entries in index.

    Used to remove heads.

    Args:
        layer (:obj:`Union[torch.nn.Linear, Conv1D]`): The layer to prune.
        index (:obj:`torch.LongTensor`): The indices to keep in the layer.
        dim (:obj:`int`, `optional`): The dimension on which to keep the indices.

    Returns:
        :obj:`torch.nn.Linear` or :class:`~transformers.modeling_utils.Conv1D`: The pruned layer as a new layer with
        :obj:`requires_grad=True`.
    """
    if isinstance(layer, nn.Linear):
        return prune_linear_layer(layer, index, dim=0 if dim is None else dim)
    elif isinstance(layer, Conv1D):
        return prune_conv1d_layer(layer, index, dim=1 if dim is None else dim)
    else:
        raise ValueError(f"Can't prune layer of class {layer.__class__}")


def apply_chunking_to_forward(
    forward_fn: Callable[..., torch.Tensor], chunk_size: int, chunk_dim: int, *input_tensors
) -> torch.Tensor:
    """
    This function chunks the :obj:`input_tensors` into smaller input tensor parts of size :obj:`chunk_size` over the
    dimension :obj:`chunk_dim`. It then applies a layer :obj:`forward_fn` to each chunk independently to save memory.

    If the :obj:`forward_fn` is independent across the :obj:`chunk_dim` this function will yield the same result as
    directly applying :obj:`forward_fn` to :obj:`input_tensors`.

    Args:
        forward_fn (:obj:`Callable[..., torch.Tensor]`):
            The forward function of the model.
        chunk_size (:obj:`int`):
            The chunk size of a chunked tensor: :obj:`num_chunks = len(input_tensors[0]) / chunk_size`.
        chunk_dim (:obj:`int`):
            The dimension over which the :obj:`input_tensors` should be chunked.
        input_tensors (:obj:`Tuple[torch.Tensor]`):
            The input tensors of ``forward_fn`` which will be chunked

    Returns:
        :obj:`torch.Tensor`: A tensor with the same shape as the :obj:`forward_fn` would have given if applied`.


    Examples::

        # rename the usual forward() fn to forward_chunk()
        def forward_chunk(self, hidden_states):
            hidden_states = self.decoder(hidden_states)
            return hidden_states

        # implement a chunked forward function
        def forward(self, hidden_states):
            return apply_chunking_to_forward(self.forward_chunk, self.chunk_size_lm_head, self.seq_len_dim, hidden_states)
    """

    assert len(input_tensors) > 0, f"{input_tensors} has to be a tuple/list of tensors"
    tensor_shape = input_tensors[0].shape[chunk_dim]
    assert all(
        input_tensor.shape[chunk_dim] == tensor_shape for input_tensor in input_tensors
    ), "All input tenors have to be of the same shape"

    # inspect.signature exist since python 3.5 and is a python method -> no problem with backward compatibility
    num_args_in_forward_chunk_fn = len(inspect.signature(forward_fn).parameters)
    if num_args_in_forward_chunk_fn != len(input_tensors):
        raise ValueError(
            f"forward_chunk_fn expects {num_args_in_forward_chunk_fn} arguments, but only {len(input_tensors)} input "
            "tensors are given"
        )

    if chunk_size > 0:
        if input_tensors[0].shape[chunk_dim] % chunk_size != 0:
            raise ValueError(
                f"The dimension to be chunked {input_tensors[0].shape[chunk_dim]} has to be a multiple of the chunk "
                f"size {chunk_size}"
            )

        num_chunks = input_tensors[0].shape[chunk_dim] // chunk_size

        # chunk input tensor into tuples
        input_tensors_chunks = tuple(input_tensor.chunk(num_chunks, dim=chunk_dim) for input_tensor in input_tensors)
        # apply forward fn to every tuple
        output_chunks = tuple(forward_fn(*input_tensors_chunk) for input_tensors_chunk in zip(*input_tensors_chunks))
        # concatenate output at same dimension
        return torch.cat(output_chunks, dim=chunk_dim)

    return forward_fn(*input_tensors)<|MERGE_RESOLUTION|>--- conflicted
+++ resolved
@@ -18,6 +18,7 @@
 import os
 import re
 import warnings
+from contextlib import contextmanager
 from dataclasses import dataclass
 from typing import Any, Callable, Dict, List, Optional, Set, Tuple, Union
 
@@ -25,7 +26,6 @@
 from torch import Tensor, device, dtype, nn
 from torch.nn import CrossEntropyLoss
 from torch.nn import functional as F
-from contextlib import contextmanager
 
 from .activations import get_activation
 from .configuration_utils import PretrainedConfig
@@ -1139,17 +1139,12 @@
             import deepspeed
 
             logger.info("Detected DeepSpeed ZeRO-3: activating zero.init() for this model")
-<<<<<<< HEAD
-            # this immediately partitions the model to avoid the overhead in time and memory copying it on CPU or each GPU first
-            with deepspeed.zero.Init() and cls.no_init_weights(cls):
-=======
             # this immediately partitions the model across all gpus, to avoid the overhead in time
             # and memory copying it on CPU or each GPU first
 
             # XXX: param_dict will be added in deepspeed==0.3.16 and probably replaced by deepspeed_config
             # with deepspeed.zero.Init(param_dict=deepspeed_config()):
-            with deepspeed.zero.Init():
->>>>>>> 804c2974
+            with deepspeed.zero.Init() and cls.no_init_weights(cls):
                 model = cls(config, *model_args, **model_kwargs)
         else:
             with cls.no_init_weights(cls):

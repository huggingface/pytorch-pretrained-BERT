# coding=utf-8
# Copyright 2020 The Microsoft Authors and The HuggingFace Inc. team.
#
# Licensed under the Apache License, Version 2.0 (the "License");
# you may not use this file except in compliance with the License.
# You may obtain a copy of the License at
#
#     http://www.apache.org/licenses/LICENSE-2.0
#
# Unless required by applicable law or agreed to in writing, software
# distributed under the License is distributed on an "AS IS" BASIS,
# WITHOUT WARRANTIES OR CONDITIONS OF ANY KIND, either express or implied.
# See the License for the specific language governing permissions and
# limitations under the License.
""" PyTorch ProphetNet model, ported from ProphetNet repo(fairsequery_states version). """

import copy
import math
import warnings
from dataclasses import dataclass
from typing import Optional, Tuple

import torch
import torch.nn.functional as F
from torch import Tensor, nn
from torch.nn import LayerNorm

from ...activations import ACT2FN
from ...file_utils import (
    ModelOutput,
    add_start_docstrings,
    add_start_docstrings_to_model_forward,
    replace_return_docstrings,
)
from ...modeling_outputs import BaseModelOutput
from ...modeling_utils import PreTrainedModel
from ...utils import logging
from .configuration_prophetnet import ProphetNetConfig


logger = logging.get_logger(__name__)

_CONFIG_FOR_DOC = "ProphenetConfig"
_TOKENIZER_FOR_DOC = "ProphetNetTokenizer"

PROPHETNET_PRETRAINED_MODEL_ARCHIVE_LIST = [
    "microsoft/prophetnet-large-uncased",
    # See all ProphetNet models at https://huggingface.co/models?filter=prophetnet
]


PROPHETNET_START_DOCSTRING = r"""
    This model inherits from :class:`~transformers.PreTrainedModel`. Check the superclass documentation for the generic
    methods the library implements for all its model (such as downloading or saving, resizing the input embeddings,
    pruning heads etc.)

    Original ProphetNet code can be found at <https://github.com/microsoft/ProphetNet> . Checkpoints were converted
    from original Fairseq checkpoints. For more information on the checkpoint conversion, please take a look at the
    file ``convert_prophetnet_original_pytorch_checkpoint_to_pytorch.py``.

    This model is a PyTorch `torch.nn.Module <https://pytorch.org/docs/stable/nn.html#torch.nn.Module>`_ sub-class. Use
    it as a regular PyTorch Module and refer to the PyTorch documentation for all matters related to general usage and
    behavior.

    Parameters:
        config (:class:`~transformers.ProphetNetConfig`): Model configuration class with all the parameters of the model.
            Initializing with a config file does not load the weights associated with the model, only the
            configuration. Check out the :meth:`~transformers.PreTrainedModel.from_pretrained` method to load the model
            weights.
"""

PROPHETNET_INPUTS_DOCSTRING = r"""
    Args:
        input_ids (:obj:`torch.LongTensor` of shape :obj:`(batch_size, sequence_length)`):
            Indices of input sequence tokens in the vocabulary. Padding will be ignored by default should you provide
            it.

            Indices can be obtained using :class:`~transformers.ProphetNetTokenizer`. See
            :meth:`transformers.PreTrainedTokenizer.encode` and :meth:`transformers.PreTrainedTokenizer.__call__` for
            details.

            `What are input IDs? <../glossary.html#input-ids>`__
        attention_mask (:obj:`torch.Tensor` of shape :obj:`(batch_size, sequence_length)`, `optional`):
            Mask to avoid performing attention on padding token indices. Mask values selected in ``[0, 1]``:

            - 1 for tokens that are **not masked**,
            - 0 for tokens that are **masked**.

            `What are attention masks? <../glossary.html#attention-mask>`__
        decoder_input_ids (:obj:`torch.LongTensor` of shape :obj:`(batch_size, target_sequence_length)`, `optional`):
            Indices of decoder input sequence tokens in the vocabulary.

            Indices can be obtained using :class:`~transformers.PreTrainedTokenizer`. See
            :meth:`transformers.PreTrainedTokenizer.encode` and :meth:`transformers.PreTrainedTokenizer.__call__` for
            details.

            `What are input IDs? <../glossary.html#input-ids>`__

            ProphetNet uses the :obj:`eos_token_id` as the starting token for :obj:`decoder_input_ids` generation. If
            :obj:`past_key_values` is used, optionally only the last :obj:`decoder_input_ids` have to be input (see
            :obj:`past_key_values`).

        decoder_attention_mask (:obj:`torch.BoolTensor` of shape :obj:`(batch_size, target_sequence_length)`, `optional`):
            Default behavior: generate a tensor that ignores pad tokens in :obj:`decoder_input_ids`. Causal mask will
            also be used by default.

            If you want to change padding behavior, you should read :func:`modeling_bart._prepare_decoder_inputs` and
            modify to your needs. See diagram 1 in `the paper <https://arxiv.org/abs/1910.13461>`__ for more
            information on the default strategy.
        head_mask (:obj:`torch.Tensor` of shape :obj:`(encoder_layers, encoder_attention_heads)`, `optional`):
            Mask to nullify selected heads of the attention modules in the encoder. Mask values selected in ``[0, 1]``:

            - 1 indicates the head is **not masked**,
            - 0 indicates the head is **masked**.

        decoder_head_mask (:obj:`torch.Tensor` of shape :obj:`(decoder_layers, decoder_attention_heads)`, `optional`):
            Mask to nullify selected heads of the attention modules in the decoder. Mask values selected in ``[0, 1]``:

            - 1 indicates the head is **not masked**,
            - 0 indicates the head is **masked**.

        cross_head_mask (:obj:`torch.Tensor` of shape :obj:`(decoder_layers, decoder_attention_heads)`, `optional`):
            Mask to nullify selected heads of the cross-attention modules. Mask values selected in ``[0, 1]``:

            - 1 indicates the head is **not masked**,
            - 0 indicates the head is **masked**.

        encoder_outputs (:obj:`tuple(tuple(torch.FloatTensor)`, `optional`):
            Tuple consists of (:obj:`last_hidden_state`, `optional`: :obj:`hidden_states`, `optional`:
            :obj:`attentions`) :obj:`last_hidden_state` of shape :obj:`(batch_size, sequence_length, hidden_size)`,
            `optional`) is a sequence of hidden-states at the output of the last layer of the encoder. Used in the
            cross-attention of the decoder.
        past_key_values (:obj:`tuple(tuple(torch.FloatTensor))` of length :obj:`config.n_layers` with each tuple having 4 tensors of shape :obj:`(batch_size, num_heads, sequence_length - 1, embed_size_per_head)`):
            Contains precomputed key and value hidden-states of the attention blocks. Can be used to speed up decoding.

            If :obj:`past_key_values` are used, the user can optionally input only the last ``decoder_input_ids``
            (those that don't have their past key value states given to this model) of shape :obj:`(batch_size, 1)`
            instead of all ``decoder_input_ids`` of shape :obj:`(batch_size, sequence_length)`.
        use_cache (:obj:`bool`, `optional`):
            If set to :obj:`True`, :obj:`past_key_values` key value states are returned and can be used to speed up
            decoding (see :obj:`past_key_values`).
        output_attentions (:obj:`bool`, `optional`):
            Whether or not to return the attentions tensors of all attention layers. See ``attentions`` under returned
            tensors for more detail.
        output_hidden_states (:obj:`bool`, `optional`):
            Whether or not to return the hidden states of all layers. See ``hidden_states`` under returned tensors for
            more detail.
        return_dict (:obj:`bool`, `optional`):
            Whether or not to return a :class:`~transformers.file_utils.ModelOutput` instead of a plain tuple.
"""

PROPHETNET_STANDALONE_INPUTS_DOCSTRING = r"""
    Args:
        input_ids (:obj:`torch.LongTensor` of shape :obj:`(batch_size, sequence_length)`):
            Indices of input sequence tokens in the vocabulary. Padding will be ignored by default should you provide
            it.

            Indices can be obtained using :class:`~transformers.ProphetNetTokenizer`. See
            :meth:`transformers.PreTrainedTokenizer.encode` and :meth:`transformers.PreTrainedTokenizer.__call__` for
            details.

            `What are input IDs? <../glossary.html#input-ids>`__
        attention_mask (:obj:`torch.Tensor` of shape :obj:`(batch_size, sequence_length)`, `optional`):
            Mask to avoid performing attention on padding token indices. Mask values selected in ``[0, 1]``:

            - 1 for tokens that are **not masked**,
            - 0 for tokens that are **masked**.

            `What are attention masks? <../glossary.html#attention-mask>`__
        head_mask (:obj:`torch.Tensor` of shape :obj:`(encoder_layers, encoder_attention_heads)`, `optional`):
            Mask to nullify selected heads of the attention modules in the encoder. Mask values selected in ``[0, 1]``:

            - 1 indicates the head is **not masked**,
            - 0 indicates the head is **masked**.

        output_attentions (:obj:`bool`, `optional`):
            Whether or not to return the attentions tensors of all attention layers. See ``attentions`` under returned
            tensors for more detail.
        output_hidden_states (:obj:`bool`, `optional`):
            Whether or not to return the hidden states of all layers. See ``hidden_states`` under returned tensors for
            more detail.
        return_dict (:obj:`bool`, `optional`):
            Whether or not to return a :class:`~transformers.file_utils.ModelOutput` instead of a plain tuple.
"""


def softmax(hidden_state, dim, onnx_trace=False):
    if onnx_trace:
        return F.softmax(hidden_state.float(), dim=dim)
    else:
        return F.softmax(hidden_state, dim=dim, dtype=torch.float32)


def ngram_attention_bias(sequence_length, ngram, device, dtype):
    """
    This function computes the bias for the predict stream
    """
    left_block = torch.ones((ngram, sequence_length, sequence_length), device=device, dtype=dtype) * float("-inf")
    right_block = left_block.detach().clone()
    # create bias
    for stream_idx in range(ngram):
        right_block[stream_idx].fill_diagonal_(0, wrap=False)
        left_block[stream_idx].triu_(-stream_idx + 1)

    left_block[:, :, 0] = 0
    return torch.cat([left_block, right_block], dim=2)


def compute_relative_buckets(num_buckets, max_distance, relative_positions, is_bidirectional=False):
    """
    This function computes individual parts of the relative position buckets. For more detail, see paper.
    """
    inv_relative_positions = -relative_positions
    rel_positions_bucket = 0

    if is_bidirectional:
        num_buckets = num_buckets // 2
        rel_positions_bucket = (
            rel_positions_bucket
            + torch.lt(inv_relative_positions, torch.zeros_like(inv_relative_positions)).int() * num_buckets
        )
        inv_relative_positions = torch.abs(inv_relative_positions)
    else:
        inv_relative_positions = torch.max(inv_relative_positions, torch.zeros_like(inv_relative_positions))

    max_exact = num_buckets // 2
    is_small = torch.lt(inv_relative_positions, max_exact)
    val_if_large = max_exact + torch.log(inv_relative_positions.float() / max_exact) / math.log(
        max_distance / max_exact
    ) * (num_buckets - max_exact)
    val_if_large = torch.min(val_if_large, torch.ones_like(val_if_large) * (num_buckets - 1)).int()
    rel_positions_bucket = rel_positions_bucket + torch.where(is_small, inv_relative_positions.int(), val_if_large)
    return rel_positions_bucket


def compute_all_stream_relative_buckets(num_buckets, max_distance, position_ids):
    """
    This function computes both main and predict relative position buckets. For more detail, see paper.
    """
    # main stream
    main_stream_relative_positions = position_ids.unsqueeze(1).repeat(1, position_ids.size(-1), 1)
    main_stream_relative_positions = main_stream_relative_positions - position_ids.unsqueeze(-1)

    # predicting stream
    predicting_stream_relative_positions = torch.cat((position_ids - 1, position_ids), dim=-1).unsqueeze(1)
    predicting_stream_relative_positions = predicting_stream_relative_positions.repeat(1, position_ids.size(-1), 1)
    predicting_stream_relative_positions = predicting_stream_relative_positions - position_ids.unsqueeze(-1)

    # get both position buckets
    main_relative_position_buckets = compute_relative_buckets(
        num_buckets, max_distance, main_stream_relative_positions, is_bidirectional=False
    )
    predict_relative_position_buckets = compute_relative_buckets(
        num_buckets, max_distance, predicting_stream_relative_positions, is_bidirectional=False
    )
    return main_relative_position_buckets, predict_relative_position_buckets


@dataclass
class ProphetNetSeq2SeqLMOutput(ModelOutput):
    """
    Base class for sequence-to-sequence language models outputs.

    Args:
        loss (:obj:`torch.FloatTensor` of shape :obj:`(1,)`, `optional`, returned when :obj:`labels` is provided):
            Language modeling loss.
        logits (:obj:`torch.FloatTensor` of shape :obj:`(batch_size, decoder_sequence_length, config.vocab_size)`):
            Prediction scores of the main stream language modeling head (scores for each vocabulary token before
            SoftMax).
        logits_ngram (:obj:`torch.FloatTensor` of shape :obj:`(batch_size, ngram * decoder_sequence_length, config.vocab_size)`):
            Prediction scores of the predict stream language modeling head (scores for each vocabulary token before
            SoftMax).
        past_key_values (:obj:`List[torch.FloatTensor]`, `optional`, returned when ``use_cache=True`` is passed or when ``config.use_cache=True``):
            List of :obj:`torch.FloatTensor` of length :obj:`config.n_layers`, with each tensor of shape :obj:`(2,
            batch_size, num_attn_heads, decoder_sequence_length, embed_size_per_head)`).

            Contains pre-computed hidden-states (key and values in the attention blocks) of the decoder that can be
            used (see :obj:`past_key_values` input) to speed up sequential decoding.
        decoder_hidden_states (:obj:`tuple(torch.FloatTensor)`, `optional`, returned when ``output_hidden_states=True`` is passed or when ``config.output_hidden_states=True``):
            Tuple of :obj:`torch.FloatTensor` (one for the output of the embeddings + one for the output of each layer)
            of shape :obj:`(batch_size, decoder_sequence_length, hidden_size)`.

            Hidden-states of main stream of the decoder at the output of each layer plus the initial embedding outputs.
        decoder_ngram_hidden_states (:obj:`tuple(torch.FloatTensor)`, `optional`, returned when ``output_hidden_states=True`` is passed or when ``config.output_hidden_states=True``):
            Tuple of :obj:`torch.FloatTensor` (one for the output of the embeddings + one for the output of each layer)
            of shape :obj:`(batch_size, ngram * decoder_sequence_length, hidden_size)`.

            Hidden-states of the predict stream of the decoder at the output of each layer plus the initial embedding
            outputs.
        decoder_attentions (:obj:`tuple(torch.FloatTensor)`, `optional`, returned when ``output_attentions=True`` is passed or when ``config.output_attentions=True``):
            Tuple of :obj:`torch.FloatTensor` (one for each layer) of shape :obj:`(batch_size, num_attn_heads,
            decoder_sequence_length, decoder_sequence_length)`.

            Attentions weights of the decoder, after the attention softmax, used to compute the weighted average in the
            self-attention heads.
        decoder_ngram_attentions (:obj:`tuple(torch.FloatTensor)`, `optional`, returned when ``output_attentions=True`` is passed or when ``config.output_attentions=True``):
            Tuple of :obj:`torch.FloatTensor` (one for each layer) of shape :obj:`(batch_size, num_attn_heads,
            decoder_sequence_length, decoder_sequence_length)`.

            Attentions weights of the predict stream of the decoder, after the attention softmax, used to compute the
            weighted average in the self-attention heads.
        cross_attentions (:obj:`tuple(torch.FloatTensor)`, `optional`, returned when ``output_attentions=True`` is passed or when ``config.output_attentions=True``):
            Tuple of :obj:`torch.FloatTensor` (one for each layer) of shape :obj:`(batch_size, num_attn_heads,
            encoder_sequence_length, decoder_sequence_length)`.

            Attentions weights of the cross-attention layer of the decoder, after the attention softmax, used to
            compute the weighted average in the
        encoder_last_hidden_state (:obj:`torch.FloatTensor` of shape :obj:`(batch_size, encoder_sequence_length, hidden_size)`, `optional`):
            Sequence of hidden-states at the output of the last layer of the encoder of the model.
        encoder_hidden_states (:obj:`tuple(torch.FloatTensor)`, `optional`, returned when ``output_hidden_states=True`` is passed or when ``config.output_hidden_states=True``):
            Tuple of :obj:`torch.FloatTensor` (one for the output of the embeddings + one for the output of each layer)
            of shape :obj:`(batch_size, encoder_sequence_length, hidden_size)`.

            Hidden-states of the encoder at the output of each layer plus the initial embedding outputs.
        encoder_attentions (:obj:`tuple(torch.FloatTensor)`, `optional`, returned when ``output_attentions=True`` is passed or when ``config.output_attentions=True``):
            Tuple of :obj:`torch.FloatTensor` (one for each layer) of shape :obj:`(batch_size, num_attn_heads,
            encoder_sequence_length, encoder_sequence_length)`. Attentions weights of the encoder, after the attention
            softmax, used to compute the weighted average in the self-attention heads.
    """

    loss: Optional[torch.FloatTensor] = None
    logits: torch.FloatTensor = None
    logits_ngram: Optional[torch.FloatTensor] = None
    past_key_values: Optional[Tuple[torch.FloatTensor]] = None
    decoder_hidden_states: Optional[Tuple[torch.FloatTensor]] = None
    decoder_ngram_hidden_states: Optional[Tuple[torch.FloatTensor]] = None
    decoder_attentions: Optional[Tuple[torch.FloatTensor]] = None
    decoder_ngram_attentions: Optional[Tuple[torch.FloatTensor]] = None
    cross_attentions: Optional[Tuple[torch.FloatTensor]] = None
    encoder_last_hidden_state: Optional[torch.FloatTensor] = None
    encoder_hidden_states: Optional[Tuple[torch.FloatTensor]] = None
    encoder_attentions: Optional[Tuple[torch.FloatTensor]] = None

    @property
    def decoder_cross_attentions(self):
        warnings.warn(
            "`decoder_cross_attentions` is deprecated and will be removed soon. Please use `cross_attentions` instead.",
            FutureWarning,
        )
        return self.cross_attentions


@dataclass
class ProphetNetSeq2SeqModelOutput(ModelOutput):
    """
    Base class for model encoder's outputs that also contains : pre-computed hidden states that can speed up sequential
    decoding.

    Args:
        last_hidden_state (:obj:`torch.FloatTensor` of shape :obj:`(batch_size, decoder_sequence_length, hidden_size)`):
            Sequence of main stream hidden-states at the output of the last layer of the decoder of the model.

            If :obj:`past_key_values` is used only the last hidden-state of the sequences of shape :obj:`(batch_size,
            1, hidden_size)` is output.
        last_hidden_state_ngram (:obj:`torch.FloatTensor` of shape :obj:`(batch_size,ngram * decoder_sequence_length, config.vocab_size)`):
            Sequence of predict stream hidden-states at the output of the last layer of the decoder of the model.
        past_key_values (:obj:`List[torch.FloatTensor]`, `optional`, returned when ``use_cache=True`` is passed or when ``config.use_cache=True``):
            List of :obj:`torch.FloatTensor` of length :obj:`config.n_layers`, with each tensor of shape :obj:`(2,
            batch_size, num_attn_heads, decoder_sequence_length, embed_size_per_head)`).

            Contains pre-computed hidden-states (key and values in the attention blocks) of the decoder that can be
            used (see :obj:`past_key_values` input) to speed up sequential decoding.
        decoder_hidden_states (:obj:`tuple(torch.FloatTensor)`, `optional`, returned when ``output_hidden_states=True`` is passed or when ``config.output_hidden_states=True``):
            Tuple of :obj:`torch.FloatTensor` (one for the output of the embeddings + one for the output of each layer)
            of shape :obj:`(batch_size, decoder_sequence_length, hidden_size)`.

            Hidden-states of main stream of the decoder at the output of each layer plus the initial embedding outputs.
        decoder_ngram_hidden_states (:obj:`tuple(torch.FloatTensor)`, `optional`, returned when ``output_hidden_states=True`` is passed or when ``config.output_hidden_states=True``):
            Tuple of :obj:`torch.FloatTensor` (one for the output of the embeddings + one for the output of each layer)
            of shape :obj:`(batch_size, ngram * decoder_sequence_length, hidden_size)`.

            Hidden-states of the predict stream of the decoder at the output of each layer plus the initial embedding
            outputs.
        decoder_attentions (:obj:`tuple(torch.FloatTensor)`, `optional`, returned when ``output_attentions=True`` is passed or when ``config.output_attentions=True``):
            Tuple of :obj:`torch.FloatTensor` (one for each layer) of shape :obj:`(batch_size, num_attn_heads,
            decoder_sequence_length, decoder_sequence_length)`.

            Attentions weights of the decoder, after the attention softmax, used to compute the weighted average in the
            self-attention heads.
        decoder_ngram_attentions (:obj:`tuple(torch.FloatTensor)`, `optional`, returned when ``output_attentions=True`` is passed or when ``config.output_attentions=True``):
            Tuple of :obj:`torch.FloatTensor` (one for each layer) of shape :obj:`(batch_size, num_attn_heads,
            decoder_sequence_length, decoder_sequence_length)`.

            Attentions weights of the predict stream of the decoder, after the attention softmax, used to compute the
            weighted average in the
        cross_attentions (:obj:`tuple(torch.FloatTensor)`, `optional`, returned when ``output_attentions=True`` is passed or when ``config.output_attentions=True``):
            Tuple of :obj:`torch.FloatTensor` (one for each layer) of shape :obj:`(batch_size, num_attn_heads,
            encoder_sequence_length, decoder_sequence_length)`.

            Attentions weights of the cross-attention layer of the decoder, after the attention softmax, used to
            compute the weighted average in the
        encoder_last_hidden_state (:obj:`torch.FloatTensor` of shape :obj:`(batch_size, encoder_sequence_length, hidden_size)`, `optional`):
            Sequence of hidden-states at the output of the last layer of the encoder of the model.
        encoder_hidden_states (:obj:`tuple(torch.FloatTensor)`, `optional`, returned when ``output_hidden_states=True`` is passed or when ``config.output_hidden_states=True``):
            Tuple of :obj:`torch.FloatTensor` (one for the output of the embeddings + one for the output of each layer)
            of shape :obj:`(batch_size, encoder_sequence_length, hidden_size)`.

            Hidden-states of the encoder at the output of each layer plus the initial embedding outputs.
        encoder_attentions (:obj:`tuple(torch.FloatTensor)`, `optional`, returned when ``output_attentions=True`` is passed or when ``config.output_attentions=True``):
            Tuple of :obj:`torch.FloatTensor` (one for each layer) of shape :obj:`(batch_size, num_attn_heads,
            encoder_sequence_length, encoder_sequence_length)`.

            Attentions weights of the encoder, after the attention softmax, used to compute the weighted average in the
            self-attention heads.
    """

    last_hidden_state: torch.FloatTensor
    last_hidden_state_ngram: Optional[torch.FloatTensor] = None
    past_key_values: Optional[Tuple[torch.FloatTensor]] = None
    decoder_hidden_states: Optional[Tuple[torch.FloatTensor]] = None
    decoder_ngram_hidden_states: Optional[Tuple[torch.FloatTensor]] = None
    decoder_attentions: Optional[Tuple[torch.FloatTensor]] = None
    decoder_ngram_attentions: Optional[Tuple[torch.FloatTensor]] = None
    cross_attentions: Optional[Tuple[torch.FloatTensor]] = None
    encoder_last_hidden_state: Optional[torch.FloatTensor] = None
    encoder_hidden_states: Optional[Tuple[torch.FloatTensor]] = None
    encoder_attentions: Optional[Tuple[torch.FloatTensor]] = None

    @property
    def decoder_cross_attentions(self):
        warnings.warn(
            "`decoder_cross_attentions` is deprecated and will be removed soon. Please use `cross_attentions` instead.",
            FutureWarning,
        )
        return self.cross_attentions


@dataclass
class ProphetNetDecoderModelOutput(ModelOutput):
    """
    Base class for model's outputs that may also contain a past key/values (to speed up sequential decoding).

    Args:
        last_hidden_state (:obj:`torch.FloatTensor` of shape :obj:`(batch_size, decoder_sequence_length, hidden_size)`):
            Sequence of main stream hidden-states at the output of the last layer of the decoder of the model.

            If :obj:`past_key_values` is used only the last hidden-state of the sequences of shape :obj:`(batch_size,
            1, hidden_size)` is output.
        last_hidden_state_ngram (:obj:`torch.FloatTensor` of shape :obj:`(batch_size, ngram * decoder_sequence_length, config.vocab_size)`):
            Sequence of predict stream hidden-states at the output of the last layer of the decoder of the model.
        past_key_values (:obj:`List[torch.FloatTensor]`, `optional`, returned when ``use_cache=True`` is passed or when ``config.use_cache=True``):
            List of :obj:`torch.FloatTensor` of length :obj:`config.n_layers`, with each tensor of shape :obj:`(2,
            batch_size, num_attn_heads, decoder_sequence_length, embed_size_per_head)`).

            Contains pre-computed hidden-states (key and values in the attention blocks) of the decoder that can be
            used (see :obj:`past_key_values` input) to speed up sequential decoding.
        hidden_states (:obj:`tuple(torch.FloatTensor)`, `optional`, returned when ``output_hidden_states=True`` is passed or when ``config.output_hidden_states=True``):
            Tuple of :obj:`torch.FloatTensor` (one for the output of the embeddings + one for the output of each layer)
            of shape :obj:`(batch_size, decoder_sequence_length, hidden_size)`.

            Hidden-states of main stream of the decoder at the output of each layer plus the initial embedding outputs.
        ngram_hidden_states (:obj:`tuple(torch.FloatTensor)`, `optional`, returned when ``output_hidden_states=True`` is passed or when ``config.output_hidden_states=True``):
            Tuple of :obj:`torch.FloatTensor` (one for the output of the embeddings + one for the output of each layer)
            of shape :obj:`(batch_size, ngram * decoder_sequence_length, hidden_size)`.

            Hidden-states of the predict stream of the decoder at the output of each layer plus the initial embedding
            outputs.
        attentions (:obj:`tuple(torch.FloatTensor)`, `optional`, returned when ``output_attentions=True`` is passed or when ``config.output_attentions=True``):
            Tuple of :obj:`torch.FloatTensor` (one for each layer) of shape :obj:`(batch_size, num_attn_heads,
            decoder_sequence_length, decoder_sequence_length)`.

            Attentions weights of the decoder, after the attention softmax, used to compute the weighted average in the
            self-attention heads.
        ngram_attentions (:obj:`tuple(torch.FloatTensor)`, `optional`, returned when ``output_attentions=True`` is passed or when ``config.output_attentions=True``):
            Tuple of :obj:`torch.FloatTensor` (one for each layer) of shape :obj:`(batch_size, num_attn_heads,
            decoder_sequence_length, decoder_sequence_length)`.

            Attentions weights of the predict stream of the decoder, after the attention softmax, used to compute the
            weighted average in the
        cross_attentions (:obj:`tuple(torch.FloatTensor)`, `optional`, returned when ``output_attentions=True`` is passed or when ``config.output_attentions=True``):
            Tuple of :obj:`torch.FloatTensor` (one for each layer) of shape :obj:`(batch_size, num_attn_heads,
            encoder_sequence_length, decoder_sequence_length)`.

            Attentions weights of the cross-attention layer of the decoder, after the attention softmax, used to
            compute the weighted average in the
    """

    last_hidden_state: torch.FloatTensor
    last_hidden_state_ngram: Optional[torch.FloatTensor] = None
    past_key_values: Optional[Tuple[torch.FloatTensor]] = None
    hidden_states: Optional[Tuple[torch.FloatTensor]] = None
    hidden_states_ngram: Optional[Tuple[torch.FloatTensor]] = None
    attentions: Optional[Tuple[torch.FloatTensor]] = None
    ngram_attentions: Optional[Tuple[torch.FloatTensor]] = None
    cross_attentions: Optional[Tuple[torch.FloatTensor]] = None


@dataclass
class ProphetNetDecoderLMOutput(ModelOutput):
    """
    Base class for model's outputs that may also contain a past key/values (to speed up sequential decoding).

    Args:
        loss (:obj:`torch.FloatTensor` of shape :obj:`(1,)`, `optional`, returned when :obj:`labels` is provided):
            Language modeling loss.
        logits (:obj:`torch.FloatTensor` of shape :obj:`(batch_size, decoder_sequence_length, config.vocab_size)`):
            Prediction scores of the main stream language modeling head (scores for each vocabulary token before
            SoftMax).
        logits_ngram (:obj:`torch.FloatTensor` of shape :obj:`(batch_size, ngram * decoder_sequence_length, config.vocab_size)`):
            Prediction scores of the predict stream language modeling head (scores for each vocabulary token before
            SoftMax).
        past_key_values (:obj:`List[torch.FloatTensor]`, `optional`, returned when ``use_cache=True`` is passed or when ``config.use_cache=True``):
            List of :obj:`torch.FloatTensor` of length :obj:`config.n_layers`, with each tensor of shape :obj:`(2,
            batch_size, num_attn_heads, decoder_sequence_length, embed_size_per_head)`).

            Contains pre-computed hidden-states (key and values in the attention blocks) of the decoder that can be
            used (see :obj:`past_key_values` input) to speed up sequential decoding.
        hidden_states (:obj:`tuple(torch.FloatTensor)`, `optional`, returned when ``output_hidden_states=True`` is passed or when ``config.output_hidden_states=True``):
            Tuple of :obj:`torch.FloatTensor` (one for the output of the embeddings + one for the output of each layer)
            of shape :obj:`(batch_size, decoder_sequence_length, hidden_size)`.

            Hidden-states of main stream of the decoder at the output of each layer plus the initial embedding outputs.
        ngram_hidden_states (:obj:`tuple(torch.FloatTensor)`, `optional`, returned when ``output_hidden_states=True`` is passed or when ``config.output_hidden_states=True``):
            Tuple of :obj:`torch.FloatTensor` (one for the output of the embeddings + one for the output of each layer)
            of shape :obj:`(batch_size, ngram * decoder_sequence_length, hidden_size)`.

            Hidden-states of the predict stream of the decoder at the output of each layer plus the initial embedding
            outputs.
        attentions (:obj:`tuple(torch.FloatTensor)`, `optional`, returned when ``output_attentions=True`` is passed or when ``config.output_attentions=True``):
            Tuple of :obj:`torch.FloatTensor` (one for each layer) of shape :obj:`(batch_size, num_attn_heads,
            decoder_sequence_length, decoder_sequence_length)`.

            Attentions weights of the decoder, after the attention softmax, used to compute the weighted average in the
            self-attention heads.
        ngram_attentions (:obj:`tuple(torch.FloatTensor)`, `optional`, returned when ``output_attentions=True`` is passed or when ``config.output_attentions=True``):
            Tuple of :obj:`torch.FloatTensor` (one for each layer) of shape :obj:`(batch_size, num_attn_heads,
            decoder_sequence_length, decoder_sequence_length)`.

            Attentions weights of the predict stream of the decoder, after the attention softmax, used to compute the
            weighted average in the
        cross_attentions (:obj:`tuple(torch.FloatTensor)`, `optional`, returned when ``output_attentions=True`` is passed or when ``config.output_attentions=True``):
            Tuple of :obj:`torch.FloatTensor` (one for each layer) of shape :obj:`(batch_size, num_attn_heads,
            encoder_sequence_length, decoder_sequence_length)`.

            Attentions weights of the cross-attention layer of the decoder, after the attention softmax, used to
            compute the weighted average in the
    """

    loss: Optional[torch.FloatTensor] = None
    logits: torch.FloatTensor = None
    logits_ngram: Optional[torch.FloatTensor] = None
    past_key_values: Optional[Tuple[torch.FloatTensor]] = None
    hidden_states: Optional[Tuple[torch.FloatTensor]] = None
    hidden_states_ngram: Optional[Tuple[torch.FloatTensor]] = None
    attentions: Optional[Tuple[torch.FloatTensor]] = None
    ngram_attentions: Optional[Tuple[torch.FloatTensor]] = None
    cross_attentions: Optional[Tuple[torch.FloatTensor]] = None


class ProphetNetPreTrainedModel(PreTrainedModel):
    config_class = ProphetNetConfig
    base_model_prefix = "prophetnet"

    def _init_weights(self, module):
        if isinstance(module, nn.Linear):
            module.weight.data.normal_(mean=0.0, std=self.config.init_std)
            if module.bias is not None:
                module.bias.data.zero_()
        elif isinstance(module, nn.Embedding):
            module.weight.data.normal_(mean=0.0, std=self.config.init_std)
            if module.padding_idx is not None:
                module.weight.data[module.padding_idx].zero_()

    def _shift_right(self, input_ids):
        decoder_start_token_id = self.config.decoder_start_token_id
        pad_token_id = self.config.pad_token_id

        assert (
            decoder_start_token_id is not None
        ), "self.model.config.decoder_start_token_id has to be defined. In ProphetNet it is usually set to the pad_token_id. See ProphetNet docs for more information"

        # shift inputs to the right
        shifted_input_ids = input_ids.new_zeros(input_ids.shape)
        shifted_input_ids[..., 1:] = input_ids[..., :-1].clone()
        shifted_input_ids[..., 0] = decoder_start_token_id

        assert pad_token_id is not None, "self.model.config.pad_token_id has to be defined."
        # replace possible -100 values in labels by `pad_token_id`
        shifted_input_ids.masked_fill_(shifted_input_ids == -100, pad_token_id)

        assert torch.all(shifted_input_ids >= 0).item(), "Verify that `shifted_input_ids` has only positive values"

        return shifted_input_ids


class ProphetNetPositionalEmbeddings(nn.Embedding):
    """
    This module learns positional embeddings up to a fixed maximum size. Padding ids are ignored by either offsetting
    based on padding_idx or by setting padding_idx to None and ensuring that the appropriate position ids are passed to
    the forward function.
    """

    def __init__(self, config: ProphetNetConfig):
        self.max_length = config.max_position_embeddings
        super().__init__(config.max_position_embeddings, config.hidden_size, config.pad_token_id)

    def forward(self, inputs_shape, device, attention_mask=None, past_key_values=None, position_ids=None):
        assert (position_ids is None) or (
            self.padding_idx is None
        ), "If position_ids is pre-computed then padding_idx should not be set."

        if position_ids is None:
            if past_key_values is not None:
                # position_ids is the same for every token when decoding a single step
                # Without the int() cast, it doesn't work in some cases when exporting to ONNX
                prev_num_input_ids = past_key_values[0][0].shape[2]
                num_input_ids = inputs_shape[1] + prev_num_input_ids
                position_ids = torch.ones((1, 1), dtype=torch.long, device=device) * (
                    int(self.padding_idx + num_input_ids)
                )
            else:
                if attention_mask is None:
                    attention_mask = torch.ones(inputs_shape, dtype=torch.long, device=device)

                # retrieve position_ids from input_ids / attention_mask
                position_ids = (
                    torch.cumsum(attention_mask, dim=1).type_as(attention_mask) * attention_mask
                ).long() + self.padding_idx

                # make sure position_ids are not bigger then max_length
                position_ids = position_ids.clamp(0, self.max_length - 1)

        return super().forward(position_ids), position_ids

    def _forward(self, position_ids):
        return super().forward(position_ids)


class ProphetNetAttention(nn.Module):
    """Multi-headed attention from 'Attention Is All You Need' paper"""

    def __init__(
        self,
        config: ProphetNetConfig,
        num_attn_heads: int,
    ):
        super().__init__()
        hidden_size = config.hidden_size

        self.attention_dropout = config.attention_dropout
        self.dropout = config.dropout
        self.num_attn_heads = num_attn_heads
        self.head_dim = hidden_size // num_attn_heads

        assert (
            self.head_dim * num_attn_heads == hidden_size
        ), "`config.hidden_size` must be divisible by `config.num_encoder_attention_heads` and `config.num_decoder_attention_heads`"

        self.key_proj = nn.Linear(hidden_size, hidden_size)
        self.value_proj = nn.Linear(hidden_size, hidden_size)
        self.query_proj = nn.Linear(hidden_size, hidden_size)

        self.out_proj = nn.Linear(hidden_size, hidden_size)

    def _shape(self, tensor: torch.Tensor, seq_len: int, bsz: int):
        return tensor.view(bsz, seq_len, self.num_attn_heads, self.head_dim).transpose(1, 2).contiguous()

    def forward(
        self,
        hidden_states,
        key_value_states: Optional[Tensor] = None,
        attention_mask: Optional[Tensor] = None,
<<<<<<< HEAD
        layer_head_mask: Optional[Tensor] = None,
        layer_state: Optional[Dict[str, Optional[Tensor]]] = None,
=======
        past_key_value: Optional[Tuple[Tensor]] = None,
        output_attentions: bool = False,
>>>>>>> 26a33cfd
    ) -> Tuple[Tensor, Optional[Tensor]]:

        batch_size, tgt_len, hidden_size = hidden_states.size()

        # if key_value_states are provided this layer is used as a cross-attention layer
        # for the decoder
        is_cross_attention = key_value_states is not None
        assert list(hidden_states.size()) == [
            batch_size,
            tgt_len,
            hidden_size,
        ], f"Size of hidden states should be {batch_size, tgt_len, hidden_size}, but is {hidden_states.size()}"

        # previous time steps are cached - no need to recompute key and value if they are static
        query_states = self.query_proj(hidden_states) / (self.head_dim ** 0.5)

        if is_cross_attention and past_key_value is not None:
            # reuse k,v, cross_attentions
            key_states = past_key_value[0]
            value_states = past_key_value[1]
        elif is_cross_attention:
            # cross_attentions
            key_states = self._shape(self.key_proj(key_value_states), -1, batch_size)
            value_states = self._shape(self.value_proj(key_value_states), -1, batch_size)
        else:
            # self_attention
            key_states = self._shape(self.key_proj(hidden_states), -1, batch_size)
            value_states = self._shape(self.value_proj(hidden_states), -1, batch_size)

        if is_cross_attention:
            # if cross_attention save Tuple(torch.Tensor, torch.Tensor) of all cross attention key/value_states.
            # Further calls to cross_attention layer can then reuse all cross-attention
            # key/value_states (first "if" case)
            # if encoder bi-directional self-attention `past_key_value` is always `None`
            past_key_value = (key_states, value_states)

        # project states into the correct shape
        proj_shape = (batch_size * self.num_attn_heads, -1, self.head_dim)
        query_states = self._shape(query_states, tgt_len, batch_size).view(*proj_shape)
        key_states = key_states.view(*proj_shape)
        value_states = value_states.view(*proj_shape)

        src_len = key_states.size(1)
        attn_weights = torch.bmm(query_states, key_states.transpose(1, 2))
        assert attn_weights.size() == (
            batch_size * self.num_attn_heads,
            tgt_len,
            src_len,
        ), f"`attn_weights` should be of size {batch_size * self.num_attn_heads, tgt_len, src_len}, but is of size {attn_weights.shape}"

        # This is part of a workaround to get around fork/join parallelism not supporting Optional types.
        if attention_mask is not None and attention_mask.dim() == 0:
            attention_mask = None
        assert attention_mask is None or attention_mask.size() == (
            self.num_attn_heads * batch_size,
            1,
            src_len,
        ), f"`attention_mask` should be `None` or of shape attention_mask.size() == {batch_size * self.num_attn_heads, 1, src_len}, but is {attention_mask.shape}"

        if attention_mask is not None:  # don't attend to padding symbols
            attn_weights = attn_weights + attention_mask

        if output_attentions:
            # this operation is a bit akward, but it's required to
            # make sure that attn_weights keeps its gradient.
            # In order to do so, attn_weights have to reshaped
            # twice and have to be reused in the following
            attn_weights_reshaped = attn_weights.view(batch_size, self.num_attn_heads, tgt_len, src_len)
            attn_weights = attn_weights_reshaped.view(batch_size * self.num_attn_heads, tgt_len, src_len)
        else:
            attn_weights_reshaped = None

        attn_weights = F.softmax(attn_weights, dim=-1)

        if layer_head_mask is not None:
            assert layer_head_mask.size() == (
                self.num_attn_heads,
            ), f"Head mask for a single layer should be of size {(self.num_attn_heads,)}, but is {layer_head_mask.size()}"
            attn_weights = layer_head_mask.view(1, -1, 1, 1) * attn_weights.view(
                batch_size, self.num_attn_heads, sequence_length, key_sequence_length
            )
            attn_weights = attn_weights.view(batch_size * self.num_attn_heads, sequence_length, key_sequence_length)

            # apply head_mask also on attn_weights_reshaped which is used for n-gram attention inside the model
            attn_weights_reshaped = layer_head_mask.view(1, -1, 1, 1) * attn_weights_reshaped

        attn_probs = F.dropout(
            attn_weights,
            p=self.attention_dropout,
            training=self.training,
        )

        attn_output = torch.bmm(attn_probs, value_states)
        assert attn_output.size() == (
            batch_size * self.num_attn_heads,
            tgt_len,
            self.head_dim,
        ), "`attn_output` should be of shape {batch_size * self.num_attn_heads, tgt_len, self.head_dim}, but is of shape {attn_output.size()}"

        attn_output = (
            attn_output.view(batch_size, self.num_attn_heads, tgt_len, self.head_dim)
            .transpose(1, 2)
            .reshape(batch_size, tgt_len, hidden_size)
        )

        attn_output = self.out_proj(attn_output)

        attn_output = F.dropout(attn_output, p=self.dropout, training=self.training)
        return attn_output, attn_weights_reshaped, past_key_value


class ProphetNetFeedForward(nn.Module):
    """
    This is the residual two feed-forward layer block based on the original Transformer implementation.
    """

    def __init__(self, config: ProphetNetConfig, ffn_dim: int):
        super().__init__()
        self.activation_fn = ACT2FN[config.activation_function]
        self.intermediate = nn.Linear(config.hidden_size, ffn_dim)
        self.output = nn.Linear(ffn_dim, config.hidden_size)
        self.activation_dropout = config.activation_dropout
        self.dropout = config.dropout

    def forward(self, hidden_states):
        hidden_states = self.intermediate(hidden_states)
        hidden_states = self.activation_fn(hidden_states)

        hidden_states = F.dropout(hidden_states, p=self.activation_dropout, training=self.training)
        hidden_states = self.output(hidden_states)
        hidden_states = F.dropout(hidden_states, p=self.dropout, training=self.training)
        return hidden_states


class ProphetNetNgramSelfAttention(nn.Module):
    def __init__(self, config: ProphetNetConfig):
        super().__init__()
        self.hidden_size = config.hidden_size

        self.num_buckets = config.num_buckets
        self.relative_max_distance = config.relative_max_distance
        self.num_attn_heads = config.num_decoder_attention_heads
        self.dropout = config.dropout
        self.attention_dropout = config.attention_dropout
        self.head_dim = config.hidden_size // self.num_attn_heads
        self.ngram = config.ngram

        assert (
            self.head_dim * self.num_attn_heads == config.hidden_size
        ), "config.hidden_size must be divisible by num_attn_heads"
        # key, value, query projection
        self.key_proj = nn.Linear(config.hidden_size, config.hidden_size)
        self.value_proj = nn.Linear(config.hidden_size, config.hidden_size)
        self.query_proj = nn.Linear(config.hidden_size, config.hidden_size)

        # out projection
        self.out_proj = nn.Linear(config.hidden_size, config.hidden_size)

        # rel position embeddings
        self.relative_pos_embeddings = nn.Linear(config.hidden_size, self.num_buckets * self.num_attn_heads)

        # for onnx runtime
        self.onnx_trace = False

    def _shape(self, tensor, seq_len, batch_size):
        return tensor.view(batch_size, seq_len, self.num_attn_heads, self.head_dim).transpose(1, 2).contiguous()

    def prepare_for_onnx_export_(self):
        self.onnx_trace = True

    def forward(
        self,
        hidden_states,
        past_key_value: Optional[Tuple[Tensor]] = None,
        attention_mask=None,
        layer_head_mask=None,
        extended_predict_attention_mask=None,
        main_relative_position_buckets=None,
        predict_relative_position_buckets=None,
        position_ids=None,
    ):
        batch_size, ngram_sequence_length, hidden_size = hidden_states.size()

        assert list(hidden_states.size()) == [
            batch_size,
            ngram_sequence_length,
            hidden_size,
        ], f"`hidden_states` should be of shape {batch_size, ngram_sequence_length, hidden_size}, but is of shape {hidden_states.shape}"

        # project
        query_states = self.query_proj(hidden_states)
        key_states = self.key_proj(hidden_states)
        value_states = self.value_proj(hidden_states)

        # normalize
        query_states = query_states / (self.head_dim ** 0.5)

        # reshape
        query_states = self._shape(query_states, ngram_sequence_length, batch_size)
        key_states = self._shape(key_states, -1, batch_size)
        value_states = self._shape(value_states, -1, batch_size)

        proj_shape = (batch_size * self.num_attn_heads, -1, self.head_dim)

        query_states = query_states.view(*proj_shape)
        key_states = key_states.view(*proj_shape)
        value_states = value_states.view(*proj_shape)

        # chunk into main stream and predict stream
        hidden_states_list = hidden_states.chunk(1 + self.ngram, dim=1)

        query_states_list = query_states.chunk(1 + self.ngram, dim=1)
        key_states_list = key_states.chunk(1 + self.ngram, dim=1)
        value_states_list = value_states.chunk(1 + self.ngram, dim=1)

        main_hidden_states, hidden_states_predict_list = hidden_states_list[0], hidden_states_list[1:]
        main_query_states, predict_query_states_list = query_states_list[0], query_states_list[1:]
        main_key_states, predict_key_states_list = key_states_list[0], key_states_list[1:]
        main_value_states, predict_value_states_list = value_states_list[0], value_states_list[1:]

        # saved states are stored with shape (batch_size, num_attn_heads, seq_len, head_dim)
        if past_key_value is not None:
            prev_main_key_states = past_key_value[0].view(batch_size * self.num_attn_heads, -1, self.head_dim)
            main_key_states = torch.cat((prev_main_key_states, main_key_states), dim=1)
            prev_main_value_states = past_key_value[1].view(batch_size * self.num_attn_heads, -1, self.head_dim)
            main_value_states = torch.cat((prev_main_value_states, main_value_states), dim=1)

        # Update cache
        past_key_value = (
            main_key_states.view(batch_size, self.num_attn_heads, -1, self.head_dim),
            main_value_states.view(batch_size, self.num_attn_heads, -1, self.head_dim),
        )

        # get seq_length of main stream only
        sequence_length = ngram_sequence_length // (1 + self.ngram)

        # MAIN-STREAM
        # main attn weights
        main_attn_weights = torch.bmm(main_query_states, main_key_states.transpose(1, 2))

        # retrieve relative position embeddings for each layer -> see paper for more details
        main_relative_pos_embeddings = self.get_main_relative_pos_embeddings(
            main_hidden_states, main_attn_weights, position_ids, main_relative_position_buckets
        )
        main_attn_weights = main_attn_weights + main_relative_pos_embeddings

        if attention_mask is not None:
            main_attn_weights = main_attn_weights + attention_mask

        main_attn_probs = softmax(
            main_attn_weights,
            dim=-1,
            onnx_trace=self.onnx_trace,
        ).type_as(main_attn_weights)

        if layer_head_mask is not None:
            assert layer_head_mask.size() == (
                self.num_attn_heads,
            ), f"Head mask for a single layer should be of size {(self.num_attn_heads,)}, but is {layer_head_mask.size()}"
            main_attn_probs = layer_head_mask.view(1, -1, 1, 1) * main_attn_probs.view(
                batch_size, self.num_attn_heads, -1, main_sequence_length
            )
            main_attn_probs = main_attn_probs.view(batch_size * self.num_attn_heads, -1, main_sequence_length)

        main_attn_probs = F.dropout(main_attn_probs, p=self.attention_dropout, training=self.training)
        # project to attn_output
        main_attn_output = torch.bmm(main_attn_probs, main_value_states)

        # reshape so that num_heads dim is merged into last `head_dim` axis
        main_attn_output = (
            main_attn_output.view(batch_size, self.num_attn_heads, sequence_length, self.head_dim)
            .transpose(1, 2)
            .reshape(batch_size, 1, sequence_length, hidden_size)
        )
        main_attn_output = self.out_proj(main_attn_output)

        # PREDICT-STREAM
        # [ngram, B*head, T, c]
        predict_query_states = torch.cat(predict_query_states_list, 0).view(
            self.ngram, -1, sequence_length, self.head_dim
        )
        # [ngram, B*head, 2*T, c]
        predict_key_states = torch.cat(
            [torch.cat([main_key_states, key], 1).unsqueeze(0) for key in predict_key_states_list], 0
        )

        # [ngram, T, B, C]
        predict_hidden_states = torch.cat(hidden_states_predict_list, 0).view(
            self.ngram, sequence_length, batch_size, hidden_size
        )

        # [ngram, B*head, 2*T, c]
        predict_value_states = torch.cat(
            [torch.cat([main_value_states, v_p], 1).unsqueeze(0) for v_p in predict_value_states_list], 0
        )
        # [ngram, B*head, T, 2*T]
        predict_attn_weights = torch.einsum("nbtc,nbsc->nbts", (predict_query_states, predict_key_states))

        # [ngram, B*head, T, S]
        # retrieve relative position embeddings for each layer -> see paper for more details
        predict_relative_pos_embeddings = self.get_predict_relative_pos_embeddings(
            predict_hidden_states, predict_attn_weights, position_ids, predict_relative_position_buckets
        )

        # [ngram, B*head, T, 2*T]
        predict_attn_weights = predict_attn_weights + predict_relative_pos_embeddings

        if extended_predict_attention_mask is not None:
            predict_attn_weights = predict_attn_weights + extended_predict_attention_mask.to(
                predict_attn_weights.dtype
            )

        predict_attn_probs = softmax(
            predict_attn_weights,
            dim=-1,
            onnx_trace=self.onnx_trace,
        ).type_as(predict_attn_weights)

        if layer_head_mask is not None:
            assert layer_head_mask.size() == (
                self.num_attn_heads,
            ), f"Head mask for a single layer should be of size {(self.num_attn_heads,)}, but is {layer_head_mask.size()}"
            predict_attn_probs = layer_head_mask.view(1, 1, -1, 1, 1) * predict_attn_probs.view(
                self.ngram, batch_size, self.num_attn_heads, main_sequence_length, 2 * main_sequence_length
            )
            predict_attn_probs = predict_attn_probs.view(
                self.ngram, batch_size * self.num_attn_heads, main_sequence_length, 2 * main_sequence_length
            )

        predict_attn_probs = F.dropout(predict_attn_probs, p=self.attention_dropout, training=self.training)
        # project to attention output
        # [ngram, B*head, T, c]
        predict_attn_output = torch.einsum("nbts,nbsc->nbtc", (predict_attn_probs, predict_value_states))

        # reshape so that num_heads dim is merged into last `head_dim` axis
        # [ngram, B, T, C]
        predict_attn_output = (
            predict_attn_output.view(self.ngram, batch_size, self.num_attn_heads, sequence_length, self.head_dim)
            .permute(1, 0, 3, 2, 4)
            .reshape(batch_size, self.ngram, sequence_length, hidden_size)
        )
        predict_attn_output = self.out_proj(predict_attn_output)

        # concat to single attn output
        # [B, 1+ngram*T, C]
        attn_output = torch.cat([main_attn_output, predict_attn_output], 1).view(batch_size, -1, hidden_size)
        # reshape into better form for `config.output_attentions`
        main_attn_probs = main_attn_probs.view(batch_size, self.num_attn_heads, sequence_length, -1)
        predict_attn_probs = predict_attn_probs.view(
            self.ngram, batch_size, self.num_attn_heads, sequence_length, -1
        ).transpose(0, 1)

        attn_output = F.dropout(attn_output, p=self.dropout, training=self.training)

        return attn_output, main_attn_probs, predict_attn_probs, past_key_value

    def get_main_relative_pos_embeddings(
        self, hidden_states, attn_weights, position_ids, main_relative_position_buckets
    ):
        # input hidden_states [B,T,C], input attn_weights [T*head,T,S], input position_ids [B,T] or [1,1]

        if main_relative_position_buckets is None:
            batch_size, sequence_length = hidden_states.shape[:2]
            relative_positions = (
                torch.arange(1, attn_weights.shape[-1] + 1)
                .unsqueeze(0)
                .unsqueeze(0)
                .repeat(batch_size, sequence_length, 1)
                .to(position_ids.device)
            )
            relative_positions = relative_positions - position_ids.unsqueeze(0).repeat(
                batch_size, sequence_length, 1
            )  # [B, T, s]
            main_relative_position_buckets = compute_relative_buckets(
                self.num_buckets, self.relative_max_distance, relative_positions, False
            )

        rel_pos_embeddings = self.relative_pos_embeddings(hidden_states)  # [B,T,Buckets*head]
        rel_pos_embeddings = rel_pos_embeddings.view(
            rel_pos_embeddings.shape[:2] + (self.num_buckets, self.num_attn_heads)
        ).permute(
            0, 3, 1, 2
        )  # [B,T,Buckets,head]
        rel_pos_embeddings = rel_pos_embeddings.reshape(attn_weights.shape[:2] + (-1,))  # [B*head,T,Buckets]

        main_relative_position_buckets = (
            main_relative_position_buckets.repeat(1, self.num_attn_heads, 1)
            .view(-1, main_relative_position_buckets.shape[-1])
            .long()
        )  # [B*head*T, T]
        rel_pos_embeddings = rel_pos_embeddings.reshape(-1, rel_pos_embeddings.size(-1))  # [B*head*T,Buckets]

        main_relative_pos_embeddings = torch.gather(
            rel_pos_embeddings, dim=1, index=main_relative_position_buckets
        ).view(attn_weights.shape[:2] + (-1,))

        return main_relative_pos_embeddings

    def get_predict_relative_pos_embeddings(
        self, hidden_states, attn_weights, position_ids, predict_relative_position_buckets
    ):
        # input hidden_states [ngram, T,B,C], input attn_weights [ngram, B*head,T,S], input position_ids [B,T] or [1,1], input predict_relative_position_buckets [B,T, 2*T] or None
        sequence_length, batch_size = hidden_states.shape[1:3]

        if predict_relative_position_buckets is None:
            key_sequence_length = attn_weights.shape[-1]
            assert (
                position_ids[0][0] == key_sequence_length - 1
            ), "`position_ids` are incorrect. They should be of the format 1 2 3 4 5 ... (key_sequence_length - 1)"
            relative_positions = (
                torch.arange(0, key_sequence_length)
                .unsqueeze(0)
                .unsqueeze(0)
                .repeat(batch_size, sequence_length, 1)
                .to(position_ids.device)
            )

            relative_positions = relative_positions - position_ids.unsqueeze(0).repeat(batch_size, sequence_length, 1)
            predict_relative_position_buckets = compute_relative_buckets(
                self.num_buckets, self.relative_max_distance, relative_positions, False
            )

        hidden_states = hidden_states.transpose(1, 2)  # [ngram, B, T, C]
        rel_pos_embeddings = self.relative_pos_embeddings(hidden_states).view(
            hidden_states.shape[:-1] + (self.num_buckets, self.num_attn_heads)
        )  # [ngram, B, T, bucket, head]
        rel_pos_embeddings = rel_pos_embeddings.permute(0, 1, 4, 2, 3).reshape(
            self.ngram * batch_size * self.num_attn_heads, sequence_length, -1
        )  # [ngram*B*head, T, bucket]

        predict_relative_position_buckets = predict_relative_position_buckets.unsqueeze(0).repeat(
            self.ngram, 1, self.num_attn_heads, 1
        )  # [ngram, B, head*T, S]

        rel_pos_embeddings = rel_pos_embeddings.reshape(-1, rel_pos_embeddings.size(-1))
        predict_relative_position_buckets = predict_relative_position_buckets.view(
            -1, predict_relative_position_buckets.size(-1)
        ).long()  # [ngram*B*head*T, S]

        predict_relative_pos_embeddings = torch.gather(
            rel_pos_embeddings, dim=1, index=predict_relative_position_buckets
        ).view(
            self.ngram, batch_size * self.num_attn_heads, sequence_length, -1
        )  # [ngram, B*head, T, S]

        return predict_relative_pos_embeddings


class ProphetNetEncoderLayer(nn.Module):
    """
    Encoder block for Prophetnet
    """

    def __init__(self, config: ProphetNetConfig):
        super().__init__()
        # 1st residual block
        self.self_attn = ProphetNetAttention(config, config.num_encoder_attention_heads)
        self.self_attn_layer_norm = LayerNorm(config.hidden_size)

        # 2nd residual block
        self.feed_forward = ProphetNetFeedForward(config, config.encoder_ffn_dim)
        self.feed_forward_layer_norm = LayerNorm(config.hidden_size)

<<<<<<< HEAD
    def forward(self, hidden_states, attention_mask, layer_head_mask):
=======
    def forward(self, hidden_states, attention_mask, output_attentions: bool = False):
>>>>>>> 26a33cfd
        # 1st residual block
        attention_output, attn_weights, _ = self.self_attn(
            hidden_states=hidden_states,
            attention_mask=attention_mask,
<<<<<<< HEAD
            layer_head_mask=layer_head_mask,
=======
            output_attentions=output_attentions,
>>>>>>> 26a33cfd
        )
        hidden_states = self.self_attn_layer_norm(attention_output + hidden_states)

        # 2nd residual block
        feed_forward_output = self.feed_forward(hidden_states)
        hidden_states = self.feed_forward_layer_norm(feed_forward_output + hidden_states)

        outputs = (hidden_states,)

        if output_attentions:
            outputs += (attn_weights,)

        return outputs


class ProphetNetDecoderLayer(nn.Module):
    """
    Decoder block for Prophetnet
    """

    def __init__(self, config: ProphetNetConfig):
        super().__init__()
        # 1st residual block
        self.self_attn = ProphetNetNgramSelfAttention(config)
        self.self_attn_layer_norm = LayerNorm(config.hidden_size)

        # 2nd residual block
        if config.add_cross_attention:
            self.cross_attn = ProphetNetAttention(config, config.num_decoder_attention_heads)
            self.cross_attn_layer_norm = LayerNorm(config.hidden_size)

        # 3rd residual block
        self.feed_forward = ProphetNetFeedForward(config, config.decoder_ffn_dim)
        self.feed_forward_layer_norm = LayerNorm(config.hidden_size)

    def forward(
        self,
        hidden_states,
        attention_mask=None,
        encoder_hidden_states=None,
        encoder_attn_mask=None,
<<<<<<< HEAD
        layer_state=None,
        attention_mask=None,
        layer_head_mask=None,
        cross_layer_head_mask=None,
=======
>>>>>>> 26a33cfd
        extended_predict_attention_mask=None,
        main_relative_position_buckets=None,
        predict_relative_position_buckets=None,
        position_ids=None,
        past_key_value=None,
        use_cache: bool = True,
        output_attentions: bool = False,
    ):
        # 1st residual block
        # decoder uni-directional self-attention cached key/values tuple is at positions 1,2
        self_attn_past_key_value = past_key_value[:2] if past_key_value is not None else None
        ngram_attention_output, self_attn_weights, self_attn_weights_ngram, present_key_value = self.self_attn(
            hidden_states=hidden_states,
            past_key_value=self_attn_past_key_value,
            attention_mask=attention_mask,
            layer_head_mask=layer_head_mask,
            extended_predict_attention_mask=extended_predict_attention_mask,
            main_relative_position_buckets=main_relative_position_buckets,
            predict_relative_position_buckets=predict_relative_position_buckets,
            position_ids=position_ids,
        )
        hidden_states = self.self_attn_layer_norm(hidden_states + ngram_attention_output)

        # cross_attn cached key/values tuple is at positions 3,4 of present_key_value tuple
        cross_attn_past_key_value = past_key_value[-2:] if past_key_value is not None else None
        cross_attn_weights = None
        if encoder_hidden_states is not None:
            # 2nd residual block
            attention_output, cross_attn_weights, cross_attn_present_key_value = self.cross_attn(
                hidden_states=hidden_states,
                key_value_states=encoder_hidden_states,
                attention_mask=encoder_attn_mask,
<<<<<<< HEAD
                layer_head_mask=cross_layer_head_mask,
                layer_state=layer_state,  # mutates layer state
=======
                past_key_value=cross_attn_past_key_value,
                output_attentions=output_attentions,
>>>>>>> 26a33cfd
            )
            hidden_states = self.cross_attn_layer_norm(attention_output + hidden_states)

            # add cross-attn to positions 3,4 of present_key_value tuple
            present_key_value = present_key_value + cross_attn_present_key_value

        # 3rd residual block
        feed_forward_output = self.feed_forward(hidden_states)
        hidden_states = self.feed_forward_layer_norm(feed_forward_output + hidden_states)

        outputs = (hidden_states,)

        if output_attentions:
            outputs += (self_attn_weights, self_attn_weights_ngram, cross_attn_weights)

        if use_cache:
            outputs += (present_key_value,)

        return outputs


@add_start_docstrings(
    "The standalone encoder part of the ProphetNetModel.",
    PROPHETNET_START_DOCSTRING,
)
class ProphetNetEncoder(ProphetNetPreTrainedModel):
    r"""
    word_embeddings  (:obj:`torch.nn.Embeddings` of shape :obj:`(config.vocab_size, config.hidden_size)`, `optional`):
        The word embedding parameters. This can be used to initialize :class:`~transformers.ProphetNetEncoder` with
        pre-defined word embeddings instead of randomely initialized word embeddings.
    """

    def __init__(self, config: ProphetNetConfig, word_embeddings: nn.Embedding = None):
        super().__init__(config)

        self.word_embeddings = (
            word_embeddings
            if word_embeddings is not None
            else nn.Embedding(config.vocab_size, config.hidden_size, padding_idx=config.pad_token_id)
        )
        self.position_embeddings = ProphetNetPositionalEmbeddings(config)
        self.embeddings_layer_norm = LayerNorm(config.hidden_size)

        self.layers = nn.ModuleList([ProphetNetEncoderLayer(config) for _ in range(config.num_encoder_layers)])

        self.init_weights()

    def get_input_embeddings(self):
        return self.word_embeddings

    def set_input_embeddings(self, value):
        self.word_embeddings = value

    @add_start_docstrings_to_model_forward(PROPHETNET_STANDALONE_INPUTS_DOCSTRING)
    @replace_return_docstrings(output_type=BaseModelOutput, config_class=_CONFIG_FOR_DOC)
    def forward(
        self,
        input_ids=None,
        attention_mask=None,
        head_mask=None,
        inputs_embeds=None,
        output_attentions=None,
        output_hidden_states=None,
        return_dict=None,
    ):
        r"""
        Returns:

        Example::

            >>> from transformers import ProphetNetTokenizer, ProphetNetEncoder
            >>> import torch

            >>> tokenizer = ProphetNetTokenizer.from_pretrained('microsoft/prophetnet-large-uncased')
            >>> model = ProphetNetEncoder.from_pretrained('patrickvonplaten/prophetnet-large-uncased-standalone')
            >>> inputs = tokenizer("Hello, my dog is cute", return_tensors="pt")
            >>> outputs = model(**inputs)

            >>> last_hidden_states = outputs.last_hidden_state
        """

        output_attentions = output_attentions if output_attentions is not None else self.config.output_attentions
        output_hidden_states = (
            output_hidden_states if output_hidden_states is not None else self.config.output_hidden_states
        )
        return_dict = return_dict if return_dict is not None else self.config.use_return_dict

        if input_ids is None and inputs_embeds is None:
            raise ValueError("Either input_ids or inputs_embeds has to be passed.")
        elif input_ids is not None and inputs_embeds is not None:
            raise ValueError("Make sure to only pass input_ids or inputs_embeds.")
        elif input_ids is not None and inputs_embeds is None:
            inputs_embeds = self.word_embeddings(input_ids)

        # prepare attention mask
        if attention_mask is not None:
            extended_attention_mask = (
                1.0 - attention_mask[:, None, :].repeat(self.config.num_encoder_attention_heads, 1, 1)
            ) * -10000.0
            extended_attention_mask = extended_attention_mask.to(inputs_embeds.dtype)
        else:
            extended_attention_mask = None

        position_embeddings, position_ids = self.position_embeddings(inputs_embeds.shape[:2], inputs_embeds.device)

        hidden_states = inputs_embeds + position_embeddings
        hidden_states = self.embeddings_layer_norm(hidden_states)
        hidden_states = F.dropout(hidden_states, p=self.config.dropout, training=self.training)

        encoder_hidden_states = () if output_hidden_states else None
        all_attentions = () if output_attentions else None

        # check if head_mask has a correct number of layers specified if desired
        if head_mask is not None:
            assert head_mask.size()[0] == (
                len(self.layers)
            ), f"The head_mask should be specified for {len(self.layers)} layers, but it is for {head_mask.size()[0]}."
        for idx, encoder_layer in enumerate(self.layers):
            if output_hidden_states:
                encoder_hidden_states = encoder_hidden_states + (hidden_states,)
<<<<<<< HEAD
                hidden_states = hidden_states.transpose(0, 1)
            hidden_states, attn_probs = encoder_layer(
                hidden_states,
                attention_mask=extended_attention_mask,
                layer_head_mask=head_mask[idx] if head_mask is not None else None,
            )
=======

            if getattr(self.config, "gradient_checkpointing", False) and self.training:

                def create_custom_forward(module):
                    def custom_forward(*inputs):
                        return module(*inputs, output_attentions)

                    return custom_forward

                layer_outputs = torch.utils.checkpoint.checkpoint(
                    create_custom_forward(encoder_layer),
                    hidden_states,
                    extended_attention_mask,
                )
            else:
                layer_outputs = encoder_layer(
                    hidden_states, attention_mask=extended_attention_mask, output_attentions=output_attentions
                )

            hidden_states = layer_outputs[0]

>>>>>>> 26a33cfd
            if output_attentions:
                all_attentions = all_attentions + (layer_outputs[1],)

        if output_hidden_states:
            encoder_hidden_states = encoder_hidden_states + (hidden_states,)

        if not return_dict:
            return tuple(v for v in [hidden_states, encoder_hidden_states, all_attentions] if v is not None)
        return BaseModelOutput(
            last_hidden_state=hidden_states, hidden_states=encoder_hidden_states, attentions=all_attentions
        )


@add_start_docstrings(
    "The standalone decoder part of the ProphetNetModel.",
    PROPHETNET_START_DOCSTRING,
)
class ProphetNetDecoder(ProphetNetPreTrainedModel):
    r"""
    word_embeddings  (:obj:`torch.nn.Embeddings` of shape :obj:`(config.vocab_size, config.hidden_size)`, `optional`):
        The word embedding parameters. This can be used to initialize :class:`~transformers.ProphetNetEncoder` with
        pre-defined word embeddings instead of randomely initialized word embeddings.
    """

    def __init__(self, config: ProphetNetConfig, word_embeddings: nn.Embedding = None):
        super().__init__(config)

        self.ngram = config.ngram
        self.num_buckets = config.num_buckets
        self.relative_max_distance = config.relative_max_distance
        self.dropout = config.dropout
        self.max_target_positions = config.max_position_embeddings

        self.word_embeddings = (
            word_embeddings
            if word_embeddings is not None
            else nn.Embedding(config.vocab_size, config.hidden_size, padding_idx=config.pad_token_id)
        )
        self.position_embeddings = ProphetNetPositionalEmbeddings(config)

        self.ngram_embeddings = nn.Embedding(self.ngram, config.hidden_size, None)
        self.layers = nn.ModuleList([ProphetNetDecoderLayer(config) for _ in range(config.num_decoder_layers)])
        self.embeddings_layer_norm = LayerNorm(config.hidden_size)

        self.init_weights()

    def get_input_embeddings(self):
        return self.word_embeddings

    def set_input_embeddings(self, value):
        self.word_embeddings = value

    @add_start_docstrings_to_model_forward(PROPHETNET_STANDALONE_INPUTS_DOCSTRING)
    @replace_return_docstrings(output_type=ProphetNetDecoderModelOutput, config_class=_CONFIG_FOR_DOC)
    def forward(
        self,
        input_ids=None,
        attention_mask=None,
        encoder_hidden_states=None,
        encoder_attention_mask=None,
        head_mask=None,
        cross_head_mask=None,
        past_key_values=None,
        inputs_embeds=None,
        use_cache=None,
        output_attentions=None,
        output_hidden_states=None,
        return_dict=None,
    ):
        r"""
        encoder_hidden_states  (:obj:`torch.FloatTensor` of shape :obj:`(batch_size, sequence_length, hidden_size)`, `optional`):
            Sequence of hidden-states at the output of the last layer of the encoder. Used in the cross-attention if
            the model is configured as a decoder.
        encoder_attention_mask (:obj:`torch.FloatTensor` of shape :obj:`(batch_size, sequence_length)`, `optional`):
            Mask to avoid performing attention on the padding token indices of the encoder input. This mask is used in
            the cross-attention if the model is configured as a decoder. Mask values selected in ``[0, 1]``:
        cross_head_mask (:obj:`torch.Tensor` of shape :obj:`(decoder_layers, decoder_attention_heads)`, `optional`):
            Mask to nullify selected heads of the cross-attention modules. Mask values selected in ``[0, 1]``:

            - 1 indicates the head is **not masked**,
            - 0 indicates the head is **masked**.

        past_key_values (:obj:`tuple(tuple(torch.FloatTensor))` of length :obj:`config.n_layers` with each tuple having 4 tensors of shape :obj:`(batch_size, num_heads, sequence_length - 1, embed_size_per_head)`):
            Contains precomputed key and value hidden-states of the attention blocks. Can be used to speed up decoding.

            If :obj:`past_key_values` are used, the user can optionally input only the last ``decoder_input_ids``
            (those that don't have their past key value states given to this model) of shape :obj:`(batch_size, 1)`
            instead of all ``decoder_input_ids`` of shape :obj:`(batch_size, sequence_length)`.
        use_cache (:obj:`bool`, `optional`):
            If set to :obj:`True`, :obj:`past_key_values` key value states are returned and can be used to speed up
            decoding (see :obj:`past_key_values`).

            - 1 for tokens that are **not masked**,
            - 0 for tokens that are **masked**.

        Returns:

        Example::

            >>> from transformers import ProphetNetTokenizer, ProphetNetDecoder
            >>> import torch

            >>> tokenizer = ProphetNetTokenizer.from_pretrained('microsoft/prophetnet-large-uncased')
            >>> model = ProphetNetDecoder.from_pretrained('microsoft/prophetnet-large-uncased', add_cross_attention=False)
            >>> assert model.config.is_decoder, f"{model.__class__} has to be configured as a decoder."
            >>> inputs = tokenizer("Hello, my dog is cute", return_tensors="pt")
            >>> outputs = model(**inputs)

            >>> last_hidden_states = outputs.last_hidden_state
        """
        use_cache = use_cache if use_cache is not None else self.config.use_cache
        output_attentions = output_attentions if output_attentions is not None else self.config.output_attentions
        output_hidden_states = (
            output_hidden_states if output_hidden_states is not None else self.config.output_hidden_states
        )
        return_dict = return_dict if return_dict is not None else self.config.use_return_dict

        if input_ids is None and inputs_embeds is None:
            raise ValueError("Either `decoder_input_ids` or `decoder_inputs_embeds` has to be passed.")
        elif input_ids is not None and inputs_embeds is not None:
            raise ValueError("Make sure to only pass `decoder_input_ids` or `decoder_inputs_embeds`.")
        elif input_ids is not None and inputs_embeds is None:
            inputs_embeds = self.word_embeddings(input_ids)

        batch_size, sequence_length = inputs_embeds.shape[:2]

        main_stream_pos_embed, position_ids = self.position_embeddings(
            (batch_size, sequence_length),
            device=inputs_embeds.device,
            past_key_values=past_key_values,
        )

        if past_key_values is not None:
            main_relative_position_buckets, predict_relative_position_buckets = None, None
        else:
            (
                main_relative_position_buckets,
                predict_relative_position_buckets,
            ) = self.compute_buffered_relative_buckets(position_ids)
        predicting_stream_pos_embed = self.position_embeddings._forward(position_ids + 1)

        # add position embeddings
        hidden_states = inputs_embeds + main_stream_pos_embed

        ngram_embeddings = self.ngram_embeddings.weight

        # prepare attention mask
        if past_key_values is not None:
            assert (
                hidden_states.size(1) == 1
            ), "At the moment `use_cache` is only supported for `decoder_input_ids` of length 1"

            ngram_hidden_states = [
                (ngram_embeddings[ngram - 1] + predicting_stream_pos_embed).repeat(batch_size, 1, 1)
                for ngram in range(self.ngram)
            ]
            extended_attention_mask = None
            extended_predict_attention_mask = None
        else:
            ngram_hidden_states = [
                (ngram_embeddings[ngram - 1] + predicting_stream_pos_embed) for ngram in range(self.ngram)
            ]
            extended_attention_mask = self.prepare_attention_mask(hidden_states, attention_mask)
            extended_predict_attention_mask = self.prepare_predict_attention_mask(hidden_states, attention_mask)

        # prepare encoder attention mask
        if encoder_attention_mask is not None:
            extended_encoder_attention_mask = (
                1.0 - encoder_attention_mask[:, None, :].repeat(self.config.num_decoder_attention_heads, 1, 1)
            ) * -10000.0
            extended_encoder_attention_mask = extended_encoder_attention_mask.to(inputs_embeds.dtype)
        else:
            extended_encoder_attention_mask = None

        hidden_states = torch.cat([hidden_states] + ngram_hidden_states, 1)

        if self.embeddings_layer_norm:
            hidden_states = self.embeddings_layer_norm(hidden_states)

        hidden_states = F.dropout(hidden_states, p=self.dropout, training=self.training)

        # init attentions, hidden_states and cache with empty tuples
        all_main_stream_hidden_states = () if output_hidden_states else None
        all_ngram_stream_hidden_states = () if output_hidden_states and self.config.ngram > 0 else None

        all_main_stream_attns = () if output_attentions else None
        all_ngram_stream_attns = () if output_attentions else None
        all_cross_attns = () if output_attentions and self.config.add_cross_attention else None
        present_key_values = () if use_cache else None

        # check if head_mask/cross_head_mask has a correct number of layers specified if desired
        for attn_mask, mask_name in zip([head_mask, cross_head_mask], ["head_mask", "cross_head_mask"]):
            if attn_mask is not None:
                assert attn_mask.size()[0] == (
                    len(self.layers)
                ), f"The `{mask_name}` should be specified for {len(self.layers)} layers, but it is for {head_mask.size()[0]}."
        for idx, decoder_layer in enumerate(self.layers):
            if output_hidden_states:
                # grad cannot be kept because tensor is sliced
                all_main_stream_hidden_states += (hidden_states[:, :sequence_length],)
                if self.config.ngram > 0:
                    all_ngram_stream_hidden_states += (hidden_states[:, sequence_length:],)

            past_key_value = past_key_values[idx] if past_key_values is not None else None

            if getattr(self.config, "gradient_checkpointing", False) and self.training:

                if use_cache:
                    logger.warn(
                        "`use_cache=True` is incompatible with `config.gradient_checkpointing=True`. Setting "
                        "`use_cache=False`..."
                    )
                    use_cache = False

                def create_custom_forward(module):
                    def custom_forward(*inputs):
                        # None for past_key_value
                        return module(*inputs, use_cache, output_attentions)

                    return custom_forward

                layer_outputs = torch.utils.checkpoint.checkpoint(
                    create_custom_forward(decoder_layer),
                    hidden_states,
                    extended_attention_mask,
                    encoder_hidden_states,
                    extended_encoder_attention_mask,
                    extended_predict_attention_mask,
                    main_relative_position_buckets,
                    predict_relative_position_buckets,
                    position_ids,
                    None,
                )
            else:
                layer_outputs = decoder_layer(
                    hidden_states,
                    attention_mask=extended_attention_mask,
                    encoder_hidden_states=encoder_hidden_states,
                    encoder_attn_mask=extended_encoder_attention_mask,
                    extended_predict_attention_mask=extended_predict_attention_mask,
                    main_relative_position_buckets=main_relative_position_buckets,
                    predict_relative_position_buckets=predict_relative_position_buckets,
                    position_ids=position_ids,
                    past_key_value=past_key_value,
                    use_cache=use_cache,
                    output_attentions=output_attentions,
                )

            hidden_states = layer_outputs[0]

<<<<<<< HEAD
            layer_state = past_key_values[idx] if past_key_values is not None else None
            (
                hidden_states,
                layer_self_attn,
                layer_self_predict_attn_output,
                layer_cross_attn,
                layer_past,
            ) = decoder_layer(
                hidden_states,
                encoder_hidden_states=encoder_hidden_states,
                encoder_attn_mask=extended_encoder_attention_mask,
                layer_state=layer_state,
                attention_mask=extended_attention_mask,
                layer_head_mask=head_mask[idx] if head_mask is not None else None,
                cross_layer_head_mask=cross_head_mask[idx] if cross_head_mask is not None else None,
                extended_predict_attention_mask=extended_predict_attention_mask,
                main_relative_position_buckets=main_relative_position_buckets,
                predict_relative_position_buckets=predict_relative_position_buckets,
                position_ids=position_ids,
            )
=======
>>>>>>> 26a33cfd
            if use_cache:
                present_key_values += (layer_outputs[4 if output_attentions else 1],)

            if output_attentions:
                all_main_stream_attns += (layer_outputs[1],)
                all_ngram_stream_attns += (layer_outputs[2],)

                if self.config.add_cross_attention:
                    all_cross_attns += (layer_outputs[3],)

        if output_hidden_states:
            all_main_stream_hidden_states += (hidden_states[:, :sequence_length],)
            if self.config.ngram > 0:
                all_ngram_stream_hidden_states += (hidden_states[:, sequence_length:],)

        # split last_hidden_state for return
        last_hidden_state = hidden_states[:, :sequence_length]
        last_hidden_state_ngram = hidden_states[:, sequence_length:] if self.config.ngram > 0 else None

        if not return_dict:
            return tuple(
                v
                for v in [
                    last_hidden_state,
                    last_hidden_state_ngram,
                    present_key_values,
                    all_main_stream_hidden_states,
                    all_ngram_stream_hidden_states,
                    all_main_stream_attns,
                    all_ngram_stream_attns,
                    all_cross_attns,
                ]
                if v is not None
            )
        return ProphetNetDecoderModelOutput(
            last_hidden_state=last_hidden_state,
            last_hidden_state_ngram=last_hidden_state_ngram,
            past_key_values=present_key_values,
            hidden_states=all_main_stream_hidden_states,
            hidden_states_ngram=all_ngram_stream_hidden_states,
            attentions=all_main_stream_attns,
            ngram_attentions=all_ngram_stream_attns,
            cross_attentions=all_cross_attns,
        )

    def compute_buffered_relative_buckets(self, position_ids):
        batch_size, sequence_length = position_ids.shape

        position_ids = torch.arange(1, self.max_target_positions).to(position_ids.device).repeat(1, 1)
        main_relative_buckets, predict_relative_buckets = compute_all_stream_relative_buckets(
            self.num_buckets, self.relative_max_distance, position_ids
        )

        # buffer relative buckets
        main_relative_buckets = main_relative_buckets[:, :sequence_length, :sequence_length].repeat(batch_size, 1, 1)
        predict_relative_buckets = torch.cat(
            [
                predict_relative_buckets[:, :sequence_length, :sequence_length],
                predict_relative_buckets[
                    :, :sequence_length, self.max_target_positions : self.max_target_positions + sequence_length
                ],
            ],
            2,
        ).repeat(batch_size, 1, 1)

        return main_relative_buckets, predict_relative_buckets

    def prepare_attention_mask(self, hidden_states, attention_mask):
        batch_size, seq_length = hidden_states.shape[:2]

        # get causal mask
        causal_mask = hidden_states.new(seq_length, seq_length).float().fill_(-float("inf"))
        causal_mask = torch.triu(causal_mask, 1)
        extended_causal_mask = causal_mask[:seq_length, :seq_length][None, :, :].expand(
            (batch_size,) + causal_mask.shape
        )

        # add usual attention mask
        if attention_mask is not None:
            extended_attention_mask = (1.0 - attention_mask[:, None, :]) * -10000.0
            extended_attention_mask = extended_causal_mask + extended_attention_mask
        else:
            extended_attention_mask = extended_causal_mask
        return extended_attention_mask.repeat(self.config.num_decoder_attention_heads, 1, 1).to(hidden_states.dtype)

    def prepare_predict_attention_mask(self, hidden_states, attention_mask):
        batch_size, seq_length = hidden_states.shape[:2]

        # get causal mask
        predict_causal_mask = ngram_attention_bias(
            self.max_target_positions, self.ngram, hidden_states.device, hidden_states.dtype
        )
        predict_causal_mask = torch.cat(
            [
                predict_causal_mask[:, :seq_length, :seq_length],
                predict_causal_mask[
                    :, :seq_length, self.max_target_positions : self.max_target_positions + seq_length
                ],
            ],
            dim=-1,
        )
        extended_predict_causal_mask = predict_causal_mask[:, None, :, :].expand(
            predict_causal_mask.shape[:1] + (batch_size,) + predict_causal_mask.shape[1:]
        )

        # add usual attention mask
        if attention_mask is not None:
            extended_attention_mask = (1.0 - attention_mask[None, :, None, :]) * -10000.0
            extended_attention_mask = extended_attention_mask.expand((self.ngram, batch_size, seq_length, seq_length))
            # predicted stream attention_mask should always be 0
            extended_attention_mask = torch.cat(
                [extended_attention_mask, torch.zeros_like(extended_attention_mask)], dim=-1
            )
            extended_predict_attention_mask = extended_predict_causal_mask + extended_attention_mask
        else:
            extended_predict_attention_mask = extended_predict_causal_mask
        return extended_predict_attention_mask.repeat(1, self.config.num_decoder_attention_heads, 1, 1).to(
            hidden_states.dtype
        )


@add_start_docstrings(
    "The bare ProphetNet Model outputting raw hidden-states without any specific head on top.",
    PROPHETNET_START_DOCSTRING,
)
class ProphetNetModel(ProphetNetPreTrainedModel):
    def __init__(self, config):
        super().__init__(config)
        self.word_embeddings = nn.Embedding(config.vocab_size, config.hidden_size, padding_idx=config.pad_token_id)

        encoder_config = copy.deepcopy(config)
        encoder_config.is_encoder_decoder = False
        encoder_config.use_cache = False
        self.encoder = ProphetNetEncoder(encoder_config, self.word_embeddings)

        decoder_config = copy.deepcopy(config)
        decoder_config.is_decoder = True
        decoder_config.is_encoder_decoder = False
        self.decoder = ProphetNetDecoder(decoder_config, self.word_embeddings)

        self.init_weights()

    def get_input_embeddings(self):
        return self.word_embeddings

    def set_input_embeddings(self, value):
        self.word_embeddings = value
        self.encoder.word_embeddings = self.word_embeddings
        self.decoder.word_embeddings = self.word_embeddings

    def get_encoder(self):
        return self.encoder

    def get_decoder(self):
        return self.decoder

    @add_start_docstrings_to_model_forward(PROPHETNET_INPUTS_DOCSTRING)
    @replace_return_docstrings(output_type=ProphetNetSeq2SeqModelOutput, config_class=_CONFIG_FOR_DOC)
    def forward(
        self,
        input_ids=None,
        attention_mask=None,
        decoder_input_ids=None,
        decoder_attention_mask=None,
        head_mask=None,
        decoder_head_mask=None,
        cross_head_mask=None,
        encoder_outputs: Optional[Tuple] = None,
        past_key_values=None,
        inputs_embeds=None,
        decoder_inputs_embeds=None,
        use_cache=None,
        output_attentions=None,
        output_hidden_states=None,
        return_dict=None,
    ):
        r"""
        Returns:

        Example::

            >>> from transformers import ProphetNetTokenizer, ProphetNetModel

            >>> tokenizer = ProphetNetTokenizer.from_pretrained('microsoft/prophetnet-large-uncased')
            >>> model = ProphetNetModel.from_pretrained('microsoft/prophetnet-large-uncased')

            >>> input_ids = tokenizer("Studies have been shown that owning a dog is good for you", return_tensors="pt").input_ids  # Batch size 1
            >>> decoder_input_ids = tokenizer("Studies show that", return_tensors="pt").input_ids  # Batch size 1
            >>> outputs = model(input_ids=input_ids, decoder_input_ids=decoder_input_ids)

            >>> last_hidden_states = outputs.last_hidden_state  # main stream hidden states
            >>> last_hidden_states_ngram = outputs.last_hidden_state_ngram  # predict hidden states
        """

        use_cache == use_cache if use_cache is not None else self.config.use_cache
        output_attentions = output_attentions if output_attentions is not None else self.config.output_attentions
        output_hidden_states = (
            output_hidden_states if output_hidden_states is not None else self.config.output_hidden_states
        )
        return_dict = return_dict if return_dict is not None else self.config.use_return_dict

        if encoder_outputs is None:
            encoder_outputs = self.encoder(
                input_ids=input_ids,
                attention_mask=attention_mask,
                head_mask=head_mask,
                inputs_embeds=inputs_embeds,
                output_attentions=output_attentions,
                output_hidden_states=output_hidden_states,
                return_dict=return_dict,
            )

        # decoder outputs consists of (dec_features, past_key_values, dec_hidden, dec_attn)
        decoder_outputs = self.decoder(
            input_ids=decoder_input_ids,
            attention_mask=decoder_attention_mask,
            encoder_hidden_states=encoder_outputs[0],
            encoder_attention_mask=attention_mask,
            head_mask=decoder_head_mask,
            cross_head_mask=cross_head_mask,
            past_key_values=past_key_values,
            inputs_embeds=decoder_inputs_embeds,
            output_attentions=output_attentions,
            output_hidden_states=output_hidden_states,
            use_cache=use_cache,
            return_dict=return_dict,
        )

        if not return_dict:
            return decoder_outputs + encoder_outputs
        return ProphetNetSeq2SeqModelOutput(
            last_hidden_state=decoder_outputs.last_hidden_state,
            last_hidden_state_ngram=decoder_outputs.last_hidden_state_ngram,
            past_key_values=decoder_outputs.past_key_values,
            decoder_hidden_states=decoder_outputs.hidden_states,
            decoder_ngram_hidden_states=decoder_outputs.hidden_states_ngram,
            decoder_attentions=decoder_outputs.attentions,
            decoder_ngram_attentions=decoder_outputs.ngram_attentions,
            cross_attentions=decoder_outputs.cross_attentions,
            encoder_last_hidden_state=encoder_outputs.last_hidden_state,
            encoder_hidden_states=encoder_outputs.hidden_states,
            encoder_attentions=encoder_outputs.attentions,
        )


@add_start_docstrings(
    "The ProphetNet Model with a language modeling head. Can be used for sequence generation tasks.",
    PROPHETNET_START_DOCSTRING,
)
class ProphetNetForConditionalGeneration(ProphetNetPreTrainedModel):
    def __init__(self, config: ProphetNetConfig):
        super().__init__(config)
        self.prophetnet = ProphetNetModel(config)
        self.padding_idx = config.pad_token_id
        self.disable_ngram_loss = config.disable_ngram_loss

        self.lm_head = nn.Linear(config.hidden_size, config.vocab_size, bias=False)

        self.init_weights()

    def get_output_embeddings(self):
        return self.lm_head

    def set_output_embeddings(self, new_embeddings):
        self.lm_head = new_embeddings

    def get_input_embeddings(self):
        return self.prophetnet.word_embeddings

    @add_start_docstrings_to_model_forward(PROPHETNET_INPUTS_DOCSTRING)
    @replace_return_docstrings(output_type=ProphetNetSeq2SeqLMOutput, config_class=_CONFIG_FOR_DOC)
    def forward(
        self,
        input_ids=None,
        attention_mask=None,
        decoder_input_ids=None,
        decoder_attention_mask=None,
        head_mask=None,
        decoder_head_mask=None,
        cross_head_mask=None,
        encoder_outputs=None,
        past_key_values=None,
        inputs_embeds=None,
        decoder_inputs_embeds=None,
        labels=None,
        use_cache=None,
        output_attentions=None,
        output_hidden_states=None,
        return_dict=None,
    ):
        r"""
        labels (:obj:`torch.LongTensor` of shape :obj:`(batch_size,)`, `optional`):
            Labels for computing the sequence classification/regression loss. Indices should be in :obj:`[-100, 0, ...,
            config.vocab_size - 1]`. All labels set to ``-100`` are ignored (masked), the loss is only computed for
            labels in ``[0, ..., config.vocab_size]``

        Returns:

        Example::

            >>> from transformers import ProphetNetTokenizer, ProphetNetForConditionalGeneration

            >>> tokenizer = ProphetNetTokenizer.from_pretrained('microsoft/prophetnet-large-uncased')
            >>> model = ProphetNetForConditionalGeneration.from_pretrained('microsoft/prophetnet-large-uncased')

            >>> input_ids = tokenizer("Studies have been shown that owning a dog is good for you", return_tensors="pt").input_ids  # Batch size 1
            >>> decoder_input_ids = tokenizer("Studies show that", return_tensors="pt").input_ids  # Batch size 1
            >>> outputs = model(input_ids=input_ids, decoder_input_ids=decoder_input_ids)

            >>> logits_next_token = outputs.logits  # logits to predict next token as usual
            >>> logits_ngram_next_tokens = outputs.logits_ngram  # logits to predict 2nd, 3rd, ... next tokens
        """
        return_dict = return_dict if return_dict is not None else self.config.use_return_dict

        if labels is not None and decoder_input_ids is None and decoder_inputs_embeds is None:
            # get decoder inputs from shifting lm labels to the right
            decoder_input_ids = self._shift_right(labels)

        outputs = self.prophetnet(
            input_ids=input_ids,
            attention_mask=attention_mask,
            decoder_input_ids=decoder_input_ids,
            decoder_attention_mask=decoder_attention_mask,
            head_mask=head_mask,
            decoder_head_mask=decoder_head_mask,
            cross_head_mask=cross_head_mask,
            encoder_outputs=encoder_outputs,
            past_key_values=past_key_values,
            inputs_embeds=inputs_embeds,
            decoder_inputs_embeds=decoder_inputs_embeds,
            use_cache=use_cache,
            output_attentions=output_attentions,
            output_hidden_states=output_hidden_states,
            return_dict=return_dict,
        )
        batch_size, sequence_length = (
            decoder_input_ids.shape if decoder_input_ids is not None else decoder_inputs_embeds.shape[:2]
        )

        predicting_streams = outputs[1].view(batch_size, self.config.ngram, sequence_length, -1)
        predict_logits = self.lm_head(predicting_streams)

        logits = predict_logits[:, 0]
        logits_ngram = predict_logits[:, 1:] if self.config.ngram > 1 else None

        # To use .view in loss computation, make sure that logits is contiguous.
        if not logits.is_contiguous():
            logits = logits.contiguous()

        loss = None
        if labels is not None:
            loss = self._compute_loss(predict_logits, labels)

        if not return_dict:
            all_logits = tuple(v for v in [logits, logits_ngram] if v is not None)
            return (loss,) + all_logits + outputs[2:] if loss is not None else all_logits + outputs[2:]
        else:
            return ProphetNetSeq2SeqLMOutput(
                loss=loss,
                logits=logits,
                logits_ngram=logits_ngram,
                past_key_values=outputs.past_key_values,
                decoder_hidden_states=outputs.decoder_hidden_states,
                decoder_ngram_hidden_states=outputs.decoder_ngram_hidden_states,
                decoder_attentions=outputs.decoder_attentions,
                decoder_ngram_attentions=outputs.decoder_ngram_attentions,
                cross_attentions=outputs.cross_attentions,
                encoder_last_hidden_state=outputs.encoder_last_hidden_state,
                encoder_hidden_states=outputs.encoder_hidden_states,
                encoder_attentions=outputs.encoder_attentions,
            )

    def _compute_loss(self, logits, labels, ignore_index=-100):
        expend_targets = labels.new_zeros(self.config.ngram, labels.size(0), labels.size(1)).fill_(ignore_index)

        for i in range(self.config.ngram):
            if i > 0 and self.disable_ngram_loss:
                break
            expend_targets[i, :, :] = labels

        lprobs = F.log_softmax(
            logits.view(-1, logits.size(-1)),
            dim=-1,
            dtype=torch.float32,
        )

        loss = F.nll_loss(lprobs, expend_targets.view(-1), reduction="mean")

        if self.config.eps > 0.0:
            smooth_loss = -lprobs.sum(dim=-1, keepdim=True)
            non_masked_tokens = expend_targets.ne(ignore_index).view(-1)
            smooth_loss = smooth_loss[non_masked_tokens]
            smooth_loss = smooth_loss.mean()

            eps_i = self.config.eps / lprobs.size(-1)
            loss = (1.0 - self.config.eps) * loss + eps_i * smooth_loss

        return loss

    def prepare_inputs_for_generation(
        self,
        decoder_input_ids,
        past=None,
        attention_mask=None,
        head_mask=None,
        use_cache=None,
        encoder_outputs=None,
        **kwargs,
    ):
        assert encoder_outputs is not None, "`encoder_outputs` have to be passed for generation."

        if past:
            decoder_input_ids = decoder_input_ids[:, -1:]
        # first step, decoder_cached_states are empty
        return {
            "input_ids": None,  # encoder_outputs is defined. input_ids not needed
            "encoder_outputs": encoder_outputs,
            "past_key_values": past,
            "decoder_input_ids": decoder_input_ids,
            "attention_mask": attention_mask,
            "head_mask": head_mask,
            "use_cache": use_cache,
        }

    def prepare_decoder_input_ids_from_labels(self, labels: torch.Tensor):
        return self._shift_right(labels)

    @staticmethod
    # Copied from transformers.models.bart.modeling_bart.BartForConditionalGeneration._reorder_cache
    def _reorder_cache(past, beam_idx):
        reordered_past = ()
        for layer_past in past:
            # cached cross_attention states don't have to be reordered -> they are always the same
            reordered_past += (
                tuple(past_state.index_select(0, beam_idx) for past_state in layer_past[:2]) + layer_past[2:],
            )
        return reordered_past

    def get_encoder(self):
        return self.prophetnet.encoder

    def get_decoder(self):
        return self.prophetnet.decoder


@add_start_docstrings(
    "The standalone decoder part of the ProphetNetModel with a lm head on top. The model can be used for causal language modeling.",
    PROPHETNET_START_DOCSTRING,
)
class ProphetNetForCausalLM(ProphetNetPreTrainedModel):
    def __init__(self, config):
        # set config for CLM
        config = copy.deepcopy(config)
        config.is_decoder = True
        config.is_encoder_decoder = False
        super().__init__(config)
        self.prophetnet = ProphetNetDecoderWrapper(config)

        self.padding_idx = config.pad_token_id
        self.disable_ngram_loss = config.disable_ngram_loss

        self.lm_head = nn.Linear(config.hidden_size, config.vocab_size, bias=False)

        self.init_weights()

    def get_input_embeddings(self):
        return self.prophetnet.decoder.word_embeddings

    def set_input_embeddings(self, value):
        self.prophetnet.decoder.word_embeddings = value

    def get_output_embeddings(self):
        return self.lm_head

    def set_output_embeddings(self, new_embeddings):
        self.lm_head = new_embeddings

    def set_decoder(self, decoder):
        self.prophetnet.decoder = decoder

    def get_decoder(self):
        return self.prophetnet.decoder

    @add_start_docstrings_to_model_forward(PROPHETNET_STANDALONE_INPUTS_DOCSTRING)
    @replace_return_docstrings(output_type=ProphetNetDecoderLMOutput, config_class=_CONFIG_FOR_DOC)
    def forward(
        self,
        input_ids=None,
        attention_mask=None,
        encoder_hidden_states=None,
        encoder_attention_mask=None,
        head_mask=None,
        cross_head_mask=None,
        past_key_values=None,
        inputs_embeds=None,
        labels=None,
        use_cache=None,
        output_attentions=None,
        output_hidden_states=None,
        return_dict=None,
    ):
        r"""
        encoder_hidden_states (:obj:`torch.FloatTensor` of shape :obj:`(batch_size, sequence_length, hidden_size)`, `optional`):
            Sequence of hidden-states at the output of the last layer of the encoder. Used in the cross-attention if
            the model is configured as a decoder.
        encoder_attention_mask (:obj:`torch.FloatTensor` of shape :obj:`(batch_size, sequence_length)`, `optional`):
            Mask to avoid performing attention on the padding token indices of the encoder input. This mask is used in
            the cross-attention if the model is configured as a decoder. Mask values selected in ``[0, 1]``:
        cross_head_mask (:obj:`torch.Tensor` of shape :obj:`(decoder_layers, decoder_attention_heads)`, `optional`):
            Mask to nullify selected heads of the cross-attention modules. Mask values selected in ``[0, 1]``:

            - 1 indicates the head is **not masked**,
            - 0 indicates the head is **masked**.

        past_key_values (:obj:`tuple(tuple(torch.FloatTensor))` of length :obj:`config.n_layers` with each tuple having 4 tensors of shape :obj:`(batch_size, num_heads, sequence_length - 1, embed_size_per_head)`):
            Contains precomputed key and value hidden-states of the attention blocks. Can be used to speed up decoding.

            If :obj:`past_key_values` are used, the user can optionally input only the last ``decoder_input_ids``
            (those that don't have their past key value states given to this model) of shape :obj:`(batch_size, 1)`
            instead of all ``decoder_input_ids`` of shape :obj:`(batch_size, sequence_length)`.
        use_cache (:obj:`bool`, `optional`):
            If set to :obj:`True`, :obj:`past_key_values` key value states are returned and can be used to speed up
            decoding (see :obj:`past_key_values`).

            - 1 for tokens that are **not masked**,
            - 0 for tokens that are **masked**.

        labels (:obj:`torch.LongTensor` of shape :obj:`(batch_size, sequence_length)`, `optional`):
            Labels for computing the left-to-right language modeling loss (next word prediction). Indices should be in
            ``[-100, 0, ..., config.vocab_size]`` (see ``input_ids`` docstring) Tokens with indices set to ``-100`` are
            ignored (masked), the loss is only computed for the tokens with labels n ``[0, ..., config.vocab_size]``

        Returns:

        Example::

            >>> from transformers import ProphetNetTokenizer, ProphetNetForCausalLM
            >>> import torch

            >>> tokenizer = ProphetNetTokenizer.from_pretrained('microsoft/prophetnet-large-uncased')
            >>> model = ProphetNetForCausalLM.from_pretrained('microsoft/prophetnet-large-uncased')
            >>> assert model.config.is_decoder, f"{model.__class__} has to be configured as a decoder."
            >>> inputs = tokenizer("Hello, my dog is cute", return_tensors="pt")
            >>> outputs = model(**inputs)

            >>> logits = outputs.logits

            >>> # Model can also be used with EncoderDecoder framework
            >>> from transformers import BertTokenizer, EncoderDecoderModel, ProphetNetTokenizer
            >>> import torch

            >>> tokenizer_enc = BertTokenizer.from_pretrained('bert-large-uncased')
            >>> tokenizer_dec = ProphetNetTokenizer.from_pretrained('microsoft/prophetnet-large-uncased')
            >>> model = EncoderDecoderModel.from_encoder_decoder_pretrained("bert-large-uncased", "microsoft/prophetnet-large-uncased")

            >>> ARTICLE = (
            ... "the us state department said wednesday it had received no "
            ... "formal word from bolivia that it was expelling the us ambassador there "
            ... "but said the charges made against him are `` baseless ."
            ... )
            >>> input_ids = tokenizer_enc(ARTICLE, return_tensors="pt").input_ids
            >>> labels = tokenizer_dec("us rejects charges against its ambassador in bolivia", return_tensors="pt").input_ids
            >>> outputs = model(input_ids=input_ids, decoder_input_ids=labels[:, :-1], labels=labels[:, 1:])

            >>> loss = outputs.loss
        """
        return_dict = return_dict if return_dict is not None else self.config.use_return_dict

        # decoder outputs consists of (dec_features, past_key_values, dec_hidden, dec_attn)
        outputs = self.prophetnet.decoder(
            input_ids=input_ids,
            attention_mask=attention_mask,
            encoder_hidden_states=encoder_hidden_states,
            encoder_attention_mask=encoder_attention_mask,
            head_mask=head_mask,
            cross_head_mask=cross_head_mask,
            past_key_values=past_key_values,
            inputs_embeds=inputs_embeds,
            use_cache=use_cache,
            output_attentions=output_attentions,
            output_hidden_states=output_hidden_states,
            return_dict=return_dict,
        )

        batch_size, sequence_length = input_ids.shape if input_ids is not None else inputs_embeds.shape[:2]

        predicting_streams = outputs[1].view(batch_size, self.config.ngram, sequence_length, -1)
        predict_logits = self.lm_head(predicting_streams)

        logits = predict_logits[:, 0]
        logits_ngram = predict_logits[:, 1:] if self.config.ngram > 1 else None

        loss = None
        if labels is not None:
            loss = self._compute_loss(predict_logits, labels)

        if not return_dict:
            all_logits = tuple(v for v in [logits, logits_ngram] if v is not None)
            return (loss,) + all_logits + outputs[2:] if loss is not None else all_logits + outputs[2:]
        else:
            return ProphetNetDecoderLMOutput(
                loss=loss,
                logits=logits,
                logits_ngram=logits_ngram,
                past_key_values=outputs.past_key_values,
                hidden_states=outputs.hidden_states,
                hidden_states_ngram=outputs.hidden_states_ngram,
                attentions=outputs.attentions,
                ngram_attentions=outputs.ngram_attentions,
                cross_attentions=outputs.cross_attentions,
            )

    def _compute_loss(self, logits, labels, ignore_index=-100):
        expend_targets = labels.new_zeros(self.config.ngram, labels.size(0), labels.size(1)).fill_(ignore_index)

        for i in range(self.config.ngram):
            if i > 0 and self.disable_ngram_loss:
                break
            expend_targets[i, :, :] = labels

        lprobs = F.log_softmax(
            logits.view(-1, logits.size(-1)),
            dim=-1,
            dtype=torch.float32,
        )

        loss = F.nll_loss(lprobs, expend_targets.view(-1), reduction="mean")

        if self.config.eps > 0.0:
            smooth_loss = -lprobs.sum(dim=-1, keepdim=True)
            non_masked_tokens = expend_targets.ne(ignore_index).view(-1)
            smooth_loss = smooth_loss[non_masked_tokens]
            smooth_loss = smooth_loss.mean()

            eps_i = self.config.eps / lprobs.size(-1)
            loss = (1.0 - self.config.eps) * loss + eps_i * smooth_loss

        return loss

    def prepare_inputs_for_generation(
        self,
        input_ids,
        past=None,
        attention_mask=None,
        head_mask=None,
        use_cache=None,
        **kwargs,
    ):
        # if model is used as a decoder in encoder-decoder model, the decoder attention mask is created on the fly
        if attention_mask is None:
            attention_mask = input_ids.new_ones(input_ids.shape)

        if past:
            input_ids = input_ids[:, -1:]
        # first step, decoder_cached_states are empty
        return {
            "input_ids": input_ids,  # encoder_outputs is defined. input_ids not needed
            "attention_mask": attention_mask,
            "head_mask": head_mask,
            "past_key_values": past,
            "use_cache": use_cache,
        }

    @staticmethod
    # Copied from transformers.models.bart.modeling_bart.BartForCausalLM._reorder_cache
    def _reorder_cache(past, beam_idx):
        reordered_past = ()
        for layer_past in past:
            reordered_past += (tuple(past_state.index_select(0, beam_idx) for past_state in layer_past),)
        return reordered_past


class ProphetNetDecoderWrapper(ProphetNetPreTrainedModel):
    """
    This is a wrapper class, so that :class:`~transformers.ProphetNetForCausalLM` can correctly be loaded from
    pretrained prophetnet classes.
    """

    def __init__(self, config):
        super().__init__(config)
        self.decoder = ProphetNetDecoder(config)

    def forward(self, *args, **kwargs):
        return self.decoder(*args, **kwargs)<|MERGE_RESOLUTION|>--- conflicted
+++ resolved
@@ -660,13 +660,9 @@
         hidden_states,
         key_value_states: Optional[Tensor] = None,
         attention_mask: Optional[Tensor] = None,
-<<<<<<< HEAD
         layer_head_mask: Optional[Tensor] = None,
-        layer_state: Optional[Dict[str, Optional[Tensor]]] = None,
-=======
         past_key_value: Optional[Tuple[Tensor]] = None,
         output_attentions: bool = False,
->>>>>>> 26a33cfd
     ) -> Tuple[Tensor, Optional[Tensor]]:
 
         batch_size, tgt_len, hidden_size = hidden_states.size()
@@ -746,9 +742,9 @@
                 self.num_attn_heads,
             ), f"Head mask for a single layer should be of size {(self.num_attn_heads,)}, but is {layer_head_mask.size()}"
             attn_weights = layer_head_mask.view(1, -1, 1, 1) * attn_weights.view(
-                batch_size, self.num_attn_heads, sequence_length, key_sequence_length
+                batch_size, self.num_attn_heads, tgt_len, src_len
             )
-            attn_weights = attn_weights.view(batch_size * self.num_attn_heads, sequence_length, key_sequence_length)
+            attn_weights = attn_weights.view(batch_size * self.num_attn_heads, tgt_len, src_len)
 
             # apply head_mask also on attn_weights_reshaped which is used for n-gram attention inside the model
             attn_weights_reshaped = layer_head_mask.view(1, -1, 1, 1) * attn_weights_reshaped
@@ -927,9 +923,9 @@
                 self.num_attn_heads,
             ), f"Head mask for a single layer should be of size {(self.num_attn_heads,)}, but is {layer_head_mask.size()}"
             main_attn_probs = layer_head_mask.view(1, -1, 1, 1) * main_attn_probs.view(
-                batch_size, self.num_attn_heads, -1, main_sequence_length
+                batch_size, self.num_attn_heads, -1, sequence_length
             )
-            main_attn_probs = main_attn_probs.view(batch_size * self.num_attn_heads, -1, main_sequence_length)
+            main_attn_probs = main_attn_probs.view(batch_size * self.num_attn_heads, -1, sequence_length)
 
         main_attn_probs = F.dropout(main_attn_probs, p=self.attention_dropout, training=self.training)
         # project to attn_output
@@ -990,10 +986,10 @@
                 self.num_attn_heads,
             ), f"Head mask for a single layer should be of size {(self.num_attn_heads,)}, but is {layer_head_mask.size()}"
             predict_attn_probs = layer_head_mask.view(1, 1, -1, 1, 1) * predict_attn_probs.view(
-                self.ngram, batch_size, self.num_attn_heads, main_sequence_length, 2 * main_sequence_length
+                self.ngram, batch_size, self.num_attn_heads, sequence_length, 2 * sequence_length
             )
             predict_attn_probs = predict_attn_probs.view(
-                self.ngram, batch_size * self.num_attn_heads, main_sequence_length, 2 * main_sequence_length
+                self.ngram, batch_size * self.num_attn_heads, sequence_length, 2 * sequence_length
             )
 
         predict_attn_probs = F.dropout(predict_attn_probs, p=self.attention_dropout, training=self.training)
@@ -1130,20 +1126,19 @@
         self.feed_forward = ProphetNetFeedForward(config, config.encoder_ffn_dim)
         self.feed_forward_layer_norm = LayerNorm(config.hidden_size)
 
-<<<<<<< HEAD
-    def forward(self, hidden_states, attention_mask, layer_head_mask):
-=======
-    def forward(self, hidden_states, attention_mask, output_attentions: bool = False):
->>>>>>> 26a33cfd
+    def forward(
+        self,
+        hidden_states,
+        attention_mask,
+        layer_head_mask,
+        output_attentions: bool = False,
+    ):
         # 1st residual block
         attention_output, attn_weights, _ = self.self_attn(
             hidden_states=hidden_states,
             attention_mask=attention_mask,
-<<<<<<< HEAD
             layer_head_mask=layer_head_mask,
-=======
             output_attentions=output_attentions,
->>>>>>> 26a33cfd
         )
         hidden_states = self.self_attn_layer_norm(attention_output + hidden_states)
 
@@ -1185,13 +1180,8 @@
         attention_mask=None,
         encoder_hidden_states=None,
         encoder_attn_mask=None,
-<<<<<<< HEAD
-        layer_state=None,
-        attention_mask=None,
         layer_head_mask=None,
         cross_layer_head_mask=None,
-=======
->>>>>>> 26a33cfd
         extended_predict_attention_mask=None,
         main_relative_position_buckets=None,
         predict_relative_position_buckets=None,
@@ -1224,13 +1214,9 @@
                 hidden_states=hidden_states,
                 key_value_states=encoder_hidden_states,
                 attention_mask=encoder_attn_mask,
-<<<<<<< HEAD
                 layer_head_mask=cross_layer_head_mask,
-                layer_state=layer_state,  # mutates layer state
-=======
                 past_key_value=cross_attn_past_key_value,
                 output_attentions=output_attentions,
->>>>>>> 26a33cfd
             )
             hidden_states = self.cross_attn_layer_norm(attention_output + hidden_states)
 
@@ -1351,14 +1337,6 @@
         for idx, encoder_layer in enumerate(self.layers):
             if output_hidden_states:
                 encoder_hidden_states = encoder_hidden_states + (hidden_states,)
-<<<<<<< HEAD
-                hidden_states = hidden_states.transpose(0, 1)
-            hidden_states, attn_probs = encoder_layer(
-                hidden_states,
-                attention_mask=extended_attention_mask,
-                layer_head_mask=head_mask[idx] if head_mask is not None else None,
-            )
-=======
 
             if getattr(self.config, "gradient_checkpointing", False) and self.training:
 
@@ -1372,15 +1350,18 @@
                     create_custom_forward(encoder_layer),
                     hidden_states,
                     extended_attention_mask,
+                    (head_mask[idx] if head_mask is not None else None),
                 )
             else:
                 layer_outputs = encoder_layer(
-                    hidden_states, attention_mask=extended_attention_mask, output_attentions=output_attentions
+                    hidden_states,
+                    attention_mask=extended_attention_mask,
+                    layer_head_mask=(head_mask[idx] if head_mask is not None else None),
+                    output_attentions=output_attentions,
                 )
 
             hidden_states = layer_outputs[0]
 
->>>>>>> 26a33cfd
             if output_attentions:
                 all_attentions = all_attentions + (layer_outputs[1],)
 
@@ -1608,6 +1589,8 @@
                     extended_attention_mask,
                     encoder_hidden_states,
                     extended_encoder_attention_mask,
+                    (head_mask[idx] if head_mask is not None else None),
+                    (cross_head_mask[idx] if cross_head_mask is not None else None),
                     extended_predict_attention_mask,
                     main_relative_position_buckets,
                     predict_relative_position_buckets,
@@ -1620,6 +1603,8 @@
                     attention_mask=extended_attention_mask,
                     encoder_hidden_states=encoder_hidden_states,
                     encoder_attn_mask=extended_encoder_attention_mask,
+                    layer_head_mask=(head_mask[idx] if head_mask is not None else None),
+                    cross_layer_head_mask=(cross_head_mask[idx] if cross_head_mask is not None else None),
                     extended_predict_attention_mask=extended_predict_attention_mask,
                     main_relative_position_buckets=main_relative_position_buckets,
                     predict_relative_position_buckets=predict_relative_position_buckets,
@@ -1631,29 +1616,6 @@
 
             hidden_states = layer_outputs[0]
 
-<<<<<<< HEAD
-            layer_state = past_key_values[idx] if past_key_values is not None else None
-            (
-                hidden_states,
-                layer_self_attn,
-                layer_self_predict_attn_output,
-                layer_cross_attn,
-                layer_past,
-            ) = decoder_layer(
-                hidden_states,
-                encoder_hidden_states=encoder_hidden_states,
-                encoder_attn_mask=extended_encoder_attention_mask,
-                layer_state=layer_state,
-                attention_mask=extended_attention_mask,
-                layer_head_mask=head_mask[idx] if head_mask is not None else None,
-                cross_layer_head_mask=cross_head_mask[idx] if cross_head_mask is not None else None,
-                extended_predict_attention_mask=extended_predict_attention_mask,
-                main_relative_position_buckets=main_relative_position_buckets,
-                predict_relative_position_buckets=predict_relative_position_buckets,
-                position_ids=position_ids,
-            )
-=======
->>>>>>> 26a33cfd
             if use_cache:
                 present_key_values += (layer_outputs[4 if output_attentions else 1],)
 

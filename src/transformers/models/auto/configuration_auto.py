--- conflicted
+++ resolved
@@ -82,11 +82,8 @@
     (key, value)
     for pretrained_map in [
         # Add archive maps here
-<<<<<<< HEAD
         GPT_NEO_PRETRAINED_CONFIG_ARCHIVE_MAP,
-=======
         BIG_BIRD_PRETRAINED_CONFIG_ARCHIVE_MAP,
->>>>>>> a04eb8d3
         SPEECH_TO_TEXT_PRETRAINED_CONFIG_ARCHIVE_MAP,
         WAV_2_VEC_2_PRETRAINED_CONFIG_ARCHIVE_MAP,
         M2M_100_PRETRAINED_CONFIG_ARCHIVE_MAP,
@@ -134,11 +131,8 @@
 CONFIG_MAPPING = OrderedDict(
     [
         # Add configs here
-<<<<<<< HEAD
         ("gpt_neo", GPTNeoConfig),
-=======
         ("big_bird", BigBirdConfig),
->>>>>>> a04eb8d3
         ("speech_to_text", Speech2TextConfig),
         ("wav2vec2", Wav2Vec2Config),
         ("m2m_100", M2M100Config),
@@ -192,11 +186,8 @@
 MODEL_NAMES_MAPPING = OrderedDict(
     [
         # Add full (and cased) model names here
-<<<<<<< HEAD
         ("gpt_neo", "GPT Neo"),
-=======
         ("big_bird", "BigBird"),
->>>>>>> a04eb8d3
         ("speech_to_text", "Speech2Text"),
         ("wav2vec2", "Wav2Vec2"),
         ("m2m_100", "M2M100"),

--- conflicted
+++ resolved
@@ -1024,17 +1024,14 @@
             >>> logits = model(input_values).logits
 
             >>> predicted_ids = torch.argmax(logits, dim=-1)
-<<<<<<< HEAD
-            >>> transcription = tokenizer.decode(predicted_ids[0])
-
-            >>> # compute loss
+            
+            >>> transcription = processor.decode(predicted_ids[0])
+
+            >>> TO IMPROVE: # compute loss
             >>> target_transcription = "A MAN SAID TO THE UNIVERSE SIR I EXIST"
             >>> tokens = list(target_transcription.replace(" ", tokenizer.word_delimiter_token) + tokenizer.word_delimiter_token)
             >>> labels = torch.tensor([tokenizer.convert_tokens_to_ids(tokens)])
-            >>> loss = model(input_values, labels=labels).loss
-=======
-            >>> transcription = processor.decode(predicted_ids[0])
->>>>>>> 17b6e0d4
+            >>> loss = model(input_values, labels=labels).loss  
         """
 
         return_dict = return_dict if return_dict is not None else self.config.use_return_dict

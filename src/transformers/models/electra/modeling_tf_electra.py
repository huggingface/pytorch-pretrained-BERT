# coding=utf-8
# Copyright 2019 The Google AI Language Team Authors and The HuggingFace Inc. team.
#
# Licensed under the Apache License, Version 2.0 (the "License");
# you may not use this file except in compliance with the License.
# You may obtain a copy of the License at
#
#     http://www.apache.org/licenses/LICENSE-2.0
#
# Unless required by applicable law or agreed to in writing, software
# distributed under the License is distributed on an "AS IS" BASIS,
# WITHOUT WARRANTIES OR CONDITIONS OF ANY KIND, either express or implied.
# See the License for the specific language governing permissions and
# limitations under the License.
""" TF Electra model. """

import math
import warnings
from dataclasses import dataclass
from typing import Dict, Optional, Tuple, Union

import tensorflow as tf

from ...activations_tf import get_tf_activation
from ...file_utils import (
    MULTIPLE_CHOICE_DUMMY_INPUTS,
    ModelOutput,
    add_code_sample_docstrings,
    add_start_docstrings,
    add_start_docstrings_to_model_forward,
    replace_return_docstrings,
)
from ...modeling_tf_outputs import (
    TFBaseModelOutput,
    TFMaskedLMOutput,
    TFMultipleChoiceModelOutput,
    TFQuestionAnsweringModelOutput,
    TFSequenceClassifierOutput,
    TFTokenClassifierOutput,
)
from ...modeling_tf_utils import (
    TFMaskedLanguageModelingLoss,
    TFMultipleChoiceLoss,
    TFPreTrainedModel,
    TFQuestionAnsweringLoss,
    TFSequenceClassificationLoss,
    TFSequenceSummary,
    TFTokenClassificationLoss,
    get_initializer,
    input_processing,
    keras_serializable,
    shape_list,
)
from ...performer_attention_utils import init_performer_attention_bertlike_tf
from ...utils import logging
from .configuration_electra import ElectraConfig


logger = logging.get_logger(__name__)

_CONFIG_FOR_DOC = "ElectraConfig"
_TOKENIZER_FOR_DOC = "ElectraTokenizer"

TF_ELECTRA_PRETRAINED_MODEL_ARCHIVE_LIST = [
    "google/electra-small-generator",
    "google/electra-base-generator",
    "google/electra-large-generator",
    "google/electra-small-discriminator",
    "google/electra-base-discriminator",
    "google/electra-large-discriminator",
    # See all ELECTRA models at https://huggingface.co/models?filter=electra
]


# Copied from transformers.models.bert.modeling_tf_bert.TFBertSelfAttention with Bert->Electra
class TFElectraSelfAttention(tf.keras.layers.Layer):
    def __init__(self, config: ElectraConfig, **kwargs):
        super().__init__(**kwargs)

        if config.hidden_size % config.num_attention_heads != 0:
            raise ValueError(
                f"The hidden size ({config.hidden_size}) is not a multiple of the number "
                f"of attention heads ({config.num_attention_heads})"
            )

        self.num_attention_heads = config.num_attention_heads
        self.attention_head_size = int(config.hidden_size / config.num_attention_heads)
        self.all_head_size = self.num_attention_heads * self.attention_head_size
        self.sqrt_att_head_size = math.sqrt(self.attention_head_size)

        self.query = tf.keras.layers.Dense(
            units=self.all_head_size, kernel_initializer=get_initializer(config.initializer_range), name="query"
        )
        self.key = tf.keras.layers.Dense(
            units=self.all_head_size, kernel_initializer=get_initializer(config.initializer_range), name="key"
        )
        self.value = tf.keras.layers.Dense(
            units=self.all_head_size, kernel_initializer=get_initializer(config.initializer_range), name="value"
        )
        self.dropout = tf.keras.layers.Dropout(rate=config.attention_probs_dropout_prob)

    def transpose_for_scores(self, tensor: tf.Tensor, batch_size: int) -> tf.Tensor:
        # Reshape from [batch_size, seq_length, all_head_size] to [batch_size, seq_length, num_attention_heads, attention_head_size]
        tensor = tf.reshape(tensor=tensor, shape=(batch_size, -1, self.num_attention_heads, self.attention_head_size))

        # Transpose the tensor from [batch_size, seq_length, num_attention_heads, attention_head_size] to [batch_size, num_attention_heads, seq_length, attention_head_size]
        return tf.transpose(tensor, perm=[0, 2, 1, 3])

    def call(
        self,
        hidden_states: tf.Tensor,
        attention_mask: tf.Tensor,
        head_mask: tf.Tensor,
        output_attentions: bool,
        training: bool = False,
    ) -> Tuple[tf.Tensor]:
        batch_size = shape_list(hidden_states)[0]
        mixed_query_layer = self.query(inputs=hidden_states)
        mixed_key_layer = self.key(inputs=hidden_states)
        mixed_value_layer = self.value(inputs=hidden_states)
        query_layer = self.transpose_for_scores(mixed_query_layer, batch_size)
        key_layer = self.transpose_for_scores(mixed_key_layer, batch_size)
        value_layer = self.transpose_for_scores(mixed_value_layer, batch_size)

        # Take the dot product between "query" and "key" to get the raw
        # attention scores.
        # (batch size, num_heads, seq_len_q, seq_len_k)
        attention_scores = tf.matmul(query_layer, key_layer, transpose_b=True)
        dk = tf.cast(self.sqrt_att_head_size, dtype=attention_scores.dtype)
        attention_scores = tf.divide(attention_scores, dk)

        if attention_mask is not None:
            # Apply the attention mask is (precomputed for all layers in TFElectraModel call() function)
            attention_scores = tf.add(attention_scores, attention_mask)

        # Normalize the attention scores to probabilities.
        attention_probs = tf.nn.softmax(logits=attention_scores, axis=-1)

        # This is actually dropping out entire tokens to attend to, which might
        # seem a bit unusual, but is taken from the original Transformer paper.
        attention_probs = self.dropout(inputs=attention_probs, training=training)

        # Mask heads if we want to
        if head_mask is not None:
            attention_probs = tf.multiply(attention_probs, head_mask)

        attention_output = tf.matmul(attention_probs, value_layer)
        attention_output = tf.transpose(attention_output, perm=[0, 2, 1, 3])

        # (batch_size, seq_len_q, all_head_size)
        attention_output = tf.reshape(tensor=attention_output, shape=(batch_size, -1, self.all_head_size))
        outputs = (attention_output, attention_probs) if output_attentions else (attention_output,)

        return outputs


# Copied from transformers.models.bert.modeling_tf_bert.TFBertSelfOutput with Bert->Electra
class TFElectraSelfOutput(tf.keras.layers.Layer):
    def __init__(self, config: ElectraConfig, **kwargs):
        super().__init__(**kwargs)

        self.dense = tf.keras.layers.Dense(
            units=config.hidden_size, kernel_initializer=get_initializer(config.initializer_range), name="dense"
        )
        self.LayerNorm = tf.keras.layers.LayerNormalization(epsilon=config.layer_norm_eps, name="LayerNorm")
        self.dropout = tf.keras.layers.Dropout(rate=config.hidden_dropout_prob)

    def call(self, hidden_states: tf.Tensor, input_tensor: tf.Tensor, training: bool = False) -> tf.Tensor:
        hidden_states = self.dense(inputs=hidden_states)
        hidden_states = self.dropout(inputs=hidden_states, training=training)
        hidden_states = self.LayerNorm(inputs=hidden_states + input_tensor)

        return hidden_states


# Copied from from transformers.models.bert.modeling_tf_bert.TFBertAttention with Bert->Electra
class TFElectraAttention(tf.keras.layers.Layer):
<<<<<<< HEAD
    @init_performer_attention_bertlike_tf(TFElectraSelfAttention)
    def __init__(self, config, **kwargs):
=======
    def __init__(self, config: ElectraConfig, **kwargs):
>>>>>>> 832f28d4
        super().__init__(**kwargs)
        self.dense_output = TFElectraSelfOutput(config, name="output")

    def prune_heads(self, heads):
        raise NotImplementedError

    def call(
        self,
        input_tensor: tf.Tensor,
        attention_mask: tf.Tensor,
        head_mask: tf.Tensor,
        output_attentions: bool,
        training: bool = False,
    ) -> Tuple[tf.Tensor]:
        self_outputs = self.self_attention(
            hidden_states=input_tensor,
            attention_mask=attention_mask,
            head_mask=head_mask,
            output_attentions=output_attentions,
            training=training,
        )
        attention_output = self.dense_output(
            hidden_states=self_outputs[0], input_tensor=input_tensor, training=training
        )
        outputs = (attention_output,) + self_outputs[1:]  # add attentions if we output them

        return outputs


# Copied from transformers.models.bert.modeling_tf_bert.TFBertIntermediate with Bert->Electra
class TFElectraIntermediate(tf.keras.layers.Layer):
    def __init__(self, config: ElectraConfig, **kwargs):
        super().__init__(**kwargs)

        self.dense = tf.keras.layers.Dense(
            units=config.intermediate_size, kernel_initializer=get_initializer(config.initializer_range), name="dense"
        )

        if isinstance(config.hidden_act, str):
            self.intermediate_act_fn = get_tf_activation(config.hidden_act)
        else:
            self.intermediate_act_fn = config.hidden_act

    def call(self, hidden_states: tf.Tensor) -> tf.Tensor:
        hidden_states = self.dense(inputs=hidden_states)
        hidden_states = self.intermediate_act_fn(hidden_states)

        return hidden_states


# Copied from transformers.models.bert.modeling_tf_bert.TFBertOutput with Bert->Electra
class TFElectraOutput(tf.keras.layers.Layer):
    def __init__(self, config: ElectraConfig, **kwargs):
        super().__init__(**kwargs)

        self.dense = tf.keras.layers.Dense(
            units=config.hidden_size, kernel_initializer=get_initializer(config.initializer_range), name="dense"
        )
        self.LayerNorm = tf.keras.layers.LayerNormalization(epsilon=config.layer_norm_eps, name="LayerNorm")
        self.dropout = tf.keras.layers.Dropout(rate=config.hidden_dropout_prob)

    def call(self, hidden_states: tf.Tensor, input_tensor: tf.Tensor, training: bool = False) -> tf.Tensor:
        hidden_states = self.dense(inputs=hidden_states)
        hidden_states = self.dropout(inputs=hidden_states, training=training)
        hidden_states = self.LayerNorm(inputs=hidden_states + input_tensor)

        return hidden_states


# Copied from transformers.models.bert.modeling_tf_bert.TFBertLayer with Bert->Electra
class TFElectraLayer(tf.keras.layers.Layer):
    def __init__(self, config: ElectraConfig, **kwargs):
        super().__init__(**kwargs)

        self.attention = TFElectraAttention(config, name="attention")
        self.intermediate = TFElectraIntermediate(config, name="intermediate")
        self.bert_output = TFElectraOutput(config, name="output")

    def call(
        self,
        hidden_states: tf.Tensor,
        attention_mask: tf.Tensor,
        head_mask: tf.Tensor,
        output_attentions: bool,
        training: bool = False,
    ) -> Tuple[tf.Tensor]:
        attention_outputs = self.attention(
            input_tensor=hidden_states,
            attention_mask=attention_mask,
            head_mask=head_mask,
            output_attentions=output_attentions,
            training=training,
        )
        attention_output = attention_outputs[0]
        intermediate_output = self.intermediate(hidden_states=attention_output)
        layer_output = self.bert_output(
            hidden_states=intermediate_output, input_tensor=attention_output, training=training
        )
        outputs = (layer_output,) + attention_outputs[1:]  # add attentions if we output them

        return outputs


# Copied from transformers.models.bert.modeling_tf_bert.TFBertEncoder with Bert->Electra
class TFElectraEncoder(tf.keras.layers.Layer):
    def __init__(self, config: ElectraConfig, **kwargs):
        super().__init__(**kwargs)

        self.layer = [TFElectraLayer(config, name="layer_._{}".format(i)) for i in range(config.num_hidden_layers)]

    def call(
        self,
        hidden_states: tf.Tensor,
        attention_mask: tf.Tensor,
        head_mask: tf.Tensor,
        output_attentions: bool,
        output_hidden_states: bool,
        return_dict: bool,
        training: bool = False,
    ) -> Union[TFBaseModelOutput, Tuple[tf.Tensor]]:
        all_hidden_states = () if output_hidden_states else None
        all_attentions = () if output_attentions else None

        for i, layer_module in enumerate(self.layer):
            if output_hidden_states:
                all_hidden_states = all_hidden_states + (hidden_states,)

            layer_outputs = layer_module(
                hidden_states=hidden_states,
                attention_mask=attention_mask,
                head_mask=head_mask[i],
                output_attentions=output_attentions,
                training=training,
            )
            hidden_states = layer_outputs[0]

            if output_attentions:
                all_attentions = all_attentions + (layer_outputs[1],)

        # Add last layer
        if output_hidden_states:
            all_hidden_states = all_hidden_states + (hidden_states,)

        if not return_dict:
            return tuple(v for v in [hidden_states, all_hidden_states, all_attentions] if v is not None)

        return TFBaseModelOutput(
            last_hidden_state=hidden_states, hidden_states=all_hidden_states, attentions=all_attentions
        )


# Copied from transformers.models.bert.modeling_tf_bert.TFBertPooler with Bert->Electra
class TFElectraPooler(tf.keras.layers.Layer):
    def __init__(self, config: ElectraConfig, **kwargs):
        super().__init__(**kwargs)

        self.dense = tf.keras.layers.Dense(
            units=config.hidden_size,
            kernel_initializer=get_initializer(config.initializer_range),
            activation="tanh",
            name="dense",
        )

    def call(self, hidden_states: tf.Tensor) -> tf.Tensor:
        # We "pool" the model by simply taking the hidden state corresponding
        # to the first token.
        first_token_tensor = hidden_states[:, 0]
        pooled_output = self.dense(inputs=first_token_tensor)

        return pooled_output


# Copied from transformers.models.albert.modeling_tf_albert.TFAlbertEmbeddings with Albert->Electra
class TFElectraEmbeddings(tf.keras.layers.Layer):
    """Construct the embeddings from word, position and token_type embeddings."""

    def __init__(self, config, **kwargs):
        super().__init__(**kwargs)

        self.vocab_size = config.vocab_size
        self.type_vocab_size = config.type_vocab_size
        self.embedding_size = config.embedding_size
        self.max_position_embeddings = config.max_position_embeddings
        self.initializer_range = config.initializer_range
        self.embeddings_sum = tf.keras.layers.Add()
        self.LayerNorm = tf.keras.layers.LayerNormalization(epsilon=config.layer_norm_eps, name="LayerNorm")
        self.dropout = tf.keras.layers.Dropout(rate=config.hidden_dropout_prob)

    def build(self, input_shape: tf.TensorShape):
        with tf.name_scope("word_embeddings"):
            self.weight = self.add_weight(
                name="weight",
                shape=[self.vocab_size, self.embedding_size],
                initializer=get_initializer(initializer_range=self.initializer_range),
            )

        with tf.name_scope("token_type_embeddings"):
            self.token_type_embeddings = self.add_weight(
                name="embeddings",
                shape=[self.type_vocab_size, self.embedding_size],
                initializer=get_initializer(initializer_range=self.initializer_range),
            )

        with tf.name_scope("position_embeddings"):
            self.position_embeddings = self.add_weight(
                name="embeddings",
                shape=[self.max_position_embeddings, self.embedding_size],
                initializer=get_initializer(initializer_range=self.initializer_range),
            )

        super().build(input_shape)

    # Copied from transformers.models.bert.modeling_tf_bert.TFBertEmbeddings.call
    def call(
        self,
        input_ids: tf.Tensor = None,
        position_ids: tf.Tensor = None,
        token_type_ids: tf.Tensor = None,
        inputs_embeds: tf.Tensor = None,
        training: bool = False,
    ) -> tf.Tensor:
        """
        Applies embedding based on inputs tensor.

        Returns:
            final_embeddings (:obj:`tf.Tensor`): output embedding tensor.
        """
        assert not (input_ids is None and inputs_embeds is None)

        if input_ids is not None:
            inputs_embeds = tf.gather(params=self.weight, indices=input_ids)

        input_shape = shape_list(inputs_embeds)[:-1]

        if token_type_ids is None:
            token_type_ids = tf.fill(dims=input_shape, value=0)

        if position_ids is None:
            position_ids = tf.expand_dims(tf.range(start=0, limit=input_shape[-1]), axis=0)

        position_embeds = tf.gather(params=self.position_embeddings, indices=position_ids)
        position_embeds = tf.tile(input=position_embeds, multiples=(input_shape[0], 1, 1))
        token_type_embeds = tf.gather(params=self.token_type_embeddings, indices=token_type_ids)
        final_embeddings = self.embeddings_sum(inputs=[inputs_embeds, position_embeds, token_type_embeds])
        final_embeddings = self.LayerNorm(inputs=final_embeddings)
        final_embeddings = self.dropout(inputs=final_embeddings, training=training)

        return final_embeddings


class TFElectraDiscriminatorPredictions(tf.keras.layers.Layer):
    def __init__(self, config, **kwargs):
        super().__init__(**kwargs)

        self.dense = tf.keras.layers.Dense(config.hidden_size, name="dense")
        self.dense_prediction = tf.keras.layers.Dense(1, name="dense_prediction")
        self.config = config

    def call(self, discriminator_hidden_states, training=False):
        hidden_states = self.dense(discriminator_hidden_states)
        hidden_states = get_tf_activation(self.config.hidden_act)(hidden_states)
        logits = tf.squeeze(self.dense_prediction(hidden_states), -1)

        return logits


class TFElectraGeneratorPredictions(tf.keras.layers.Layer):
    def __init__(self, config, **kwargs):
        super().__init__(**kwargs)

        self.LayerNorm = tf.keras.layers.LayerNormalization(epsilon=config.layer_norm_eps, name="LayerNorm")
        self.dense = tf.keras.layers.Dense(config.embedding_size, name="dense")

    def call(self, generator_hidden_states, training=False):
        hidden_states = self.dense(generator_hidden_states)
        hidden_states = get_tf_activation("gelu")(hidden_states)
        hidden_states = self.LayerNorm(hidden_states)

        return hidden_states


class TFElectraPreTrainedModel(TFPreTrainedModel):
    """
    An abstract class to handle weights initialization and a simple interface for downloading and loading pretrained
    models.
    """

    config_class = ElectraConfig
    base_model_prefix = "electra"
    # When the model is loaded from a PT model
    _keys_to_ignore_on_load_unexpected = [r"generator_lm_head.weight"]
    _keys_to_ignore_on_load_missing = [r"dropout"]


@keras_serializable
class TFElectraMainLayer(tf.keras.layers.Layer):
    config_class = ElectraConfig

    def __init__(self, config, **kwargs):
        super().__init__(**kwargs)

        self.config = config
        self.embeddings = TFElectraEmbeddings(config, name="embeddings")

        if config.embedding_size != config.hidden_size:
            self.embeddings_project = tf.keras.layers.Dense(config.hidden_size, name="embeddings_project")

        self.encoder = TFElectraEncoder(config, name="encoder")
        self.config = config

    def get_input_embeddings(self):
        return self.embeddings

    def set_input_embeddings(self, value):
        self.embeddings.weight = value
        self.embeddings.vocab_size = shape_list(value)[0]

    def _prune_heads(self, heads_to_prune):
        """
        Prunes heads of the model. heads_to_prune: dict of {layer_num: list of heads to prune in this layer} See base
        class PreTrainedModel
        """
        raise NotImplementedError

    def get_extended_attention_mask(self, attention_mask, input_shape, dtype):
        if attention_mask is None:
            attention_mask = tf.fill(input_shape, 1)

        # We create a 3D attention mask from a 2D tensor mask.
        # Sizes are [batch_size, 1, 1, to_seq_length]
        # So we can broadcast to [batch_size, num_heads, from_seq_length, to_seq_length]
        # this attention mask is more simple than the triangular masking of causal attention
        # used in OpenAI GPT, we just need to prepare the broadcast dimension here.
        extended_attention_mask = tf.reshape(attention_mask, (input_shape[0], 1, 1, input_shape[1]))

        # Since attention_mask is 1.0 for positions we want to attend and 0.0 for
        # masked positions, this operation will create a tensor which is 0.0 for
        # positions we want to attend and -10000.0 for masked positions.
        # Since we are adding it to the raw scores before the softmax, this is
        # effectively the same as removing these entirely.
        extended_attention_mask = tf.cast(extended_attention_mask, dtype)
        extended_attention_mask = (1.0 - extended_attention_mask) * -10000.0

        return extended_attention_mask

    def get_head_mask(self, head_mask):
        if head_mask is not None:
            raise NotImplementedError
        else:
            head_mask = [None] * self.config.num_hidden_layers

        return head_mask

    def call(
        self,
        input_ids=None,
        attention_mask=None,
        token_type_ids=None,
        position_ids=None,
        head_mask=None,
        inputs_embeds=None,
        output_attentions=None,
        output_hidden_states=None,
        return_dict=None,
        training=False,
        **kwargs,
    ):
        inputs = input_processing(
            func=self.call,
            config=self.config,
            input_ids=input_ids,
            attention_mask=attention_mask,
            token_type_ids=token_type_ids,
            position_ids=position_ids,
            head_mask=head_mask,
            inputs_embeds=inputs_embeds,
            output_attentions=output_attentions,
            output_hidden_states=output_hidden_states,
            return_dict=return_dict,
            training=training,
            kwargs_call=kwargs,
        )

        if inputs["input_ids"] is not None and inputs["inputs_embeds"] is not None:
            raise ValueError("You cannot specify both input_ids and inputs_embeds at the same time")
        elif inputs["input_ids"] is not None:
            input_shape = shape_list(inputs["input_ids"])
        elif inputs["inputs_embeds"] is not None:
            input_shape = shape_list(inputs["inputs_embeds"])[:-1]
        else:
            raise ValueError("You have to specify either input_ids or inputs_embeds")

        if inputs["attention_mask"] is None:
            inputs["attention_mask"] = tf.fill(input_shape, 1)

        if inputs["token_type_ids"] is None:
            inputs["token_type_ids"] = tf.fill(input_shape, 0)

        hidden_states = self.embeddings(
            inputs["input_ids"],
            inputs["position_ids"],
            inputs["token_type_ids"],
            inputs["inputs_embeds"],
            training=inputs["training"],
        )
        extended_attention_mask = self.get_extended_attention_mask(
            inputs["attention_mask"], input_shape, hidden_states.dtype
        )
        inputs["head_mask"] = self.get_head_mask(inputs["head_mask"])

        if hasattr(self, "embeddings_project"):
            hidden_states = self.embeddings_project(hidden_states, training=inputs["training"])

        hidden_states = self.encoder(
            hidden_states,
            extended_attention_mask,
            inputs["head_mask"],
            inputs["output_attentions"],
            inputs["output_hidden_states"],
            inputs["return_dict"],
            training=inputs["training"],
        )

        return hidden_states


@dataclass
class TFElectraForPreTrainingOutput(ModelOutput):
    """
    Output type of :class:`~transformers.TFElectraForPreTraining`.

    Args:
        loss (`optional`, returned when ``labels`` is provided, ``tf.Tensor`` of shape :obj:`(1,)`):
            Total loss of the ELECTRA objective.
        logits (:obj:`tf.Tensor` of shape :obj:`(batch_size, sequence_length)`):
            Prediction scores of the head (scores for each token before SoftMax).
        hidden_states (:obj:`tuple(tf.Tensor)`, `optional`, returned when ``output_hidden_states=True`` is passed or when ``config.output_hidden_states=True``):
            Tuple of :obj:`tf.Tensor` (one for the output of the embeddings + one for the output of each layer) of
            shape :obj:`(batch_size, sequence_length, hidden_size)`.

            Hidden-states of the model at the output of each layer plus the initial embedding outputs.
        attentions (:obj:`tuple(tf.Tensor)`, `optional`, returned when ``output_attentions=True`` is passed or when ``config.output_attentions=True``):
            Tuple of :obj:`tf.Tensor` (one for each layer) of shape :obj:`(batch_size, num_heads, sequence_length,
            sequence_length)`.

            Attentions weights after the attention softmax, used to compute the weighted average in the self-attention
            heads.
    """

    logits: tf.Tensor = None
    hidden_states: Optional[Tuple[tf.Tensor]] = None
    attentions: Optional[Tuple[tf.Tensor]] = None


ELECTRA_START_DOCSTRING = r"""

    This model inherits from :class:`~transformers.TFPreTrainedModel`. Check the superclass documentation for the
    generic methods the library implements for all its model (such as downloading or saving, resizing the input
    embeddings, pruning heads etc.)

    This model is also a `tf.keras.Model <https://www.tensorflow.org/api_docs/python/tf/keras/Model>`__ subclass. Use
    it as a regular TF 2.0 Keras Model and refer to the TF 2.0 documentation for all matter related to general usage
    and behavior.

    .. note::

        TF 2.0 models accepts two formats as inputs:

        - having all inputs as keyword arguments (like PyTorch models), or
        - having all inputs as a list, tuple or dict in the first positional arguments.

        This second option is useful when using :meth:`tf.keras.Model.fit` method which currently requires having all
        the tensors in the first argument of the model call function: :obj:`model(inputs)`.

        If you choose this second option, there are three possibilities you can use to gather all the input Tensors in
        the first positional argument :

        - a single Tensor with :obj:`input_ids` only and nothing else: :obj:`model(inputs_ids)`
        - a list of varying length with one or several input Tensors IN THE ORDER given in the docstring:
          :obj:`model([input_ids, attention_mask])` or :obj:`model([input_ids, attention_mask, token_type_ids])`
        - a dictionary with one or several input Tensors associated to the input names given in the docstring:
          :obj:`model({"input_ids": input_ids, "token_type_ids": token_type_ids})`

    Parameters:
        config (:class:`~transformers.ElectraConfig`): Model configuration class with all the parameters of the model.
            Initializing with a config file does not load the weights associated with the model, only the
            configuration. Check out the :meth:`~transformers.PreTrainedModel.from_pretrained` method to load the model
            weights.
"""

ELECTRA_INPUTS_DOCSTRING = r"""
    Args:
        input_ids (:obj:`Numpy array` or :obj:`tf.Tensor` of shape :obj:`({0})`):
            Indices of input sequence tokens in the vocabulary.

            Indices can be obtained using :class:`~transformers.ElectraTokenizer`. See
            :func:`transformers.PreTrainedTokenizer.__call__` and :func:`transformers.PreTrainedTokenizer.encode` for
            details.

            `What are input IDs? <../glossary.html#input-ids>`__
        attention_mask (:obj:`Numpy array` or :obj:`tf.Tensor` of shape :obj:`({0})`, `optional`):
            Mask to avoid performing attention on padding token indices. Mask values selected in ``[0, 1]``:

            - 1 for tokens that are **not masked**,
            - 0 for tokens that are **masked**.

            `What are attention masks? <../glossary.html#attention-mask>`__
        position_ids (:obj:`Numpy array` or :obj:`tf.Tensor` of shape :obj:`({0})`, `optional`):
            Indices of positions of each input sequence tokens in the position embeddings. Selected in the range ``[0,
            config.max_position_embeddings - 1]``.

            `What are position IDs? <../glossary.html#position-ids>`__
        head_mask (:obj:`Numpy array` or :obj:`tf.Tensor` of shape :obj:`(num_heads,)` or :obj:`(num_layers, num_heads)`, `optional`):
            Mask to nullify selected heads of the self-attention modules. Mask values selected in ``[0, 1]``:

            - 1 indicates the head is **not masked**,
            - 0 indicates the head is **masked**.

        inputs_embeds (:obj:`tf.Tensor` of shape :obj:`({0}, hidden_size)`, `optional`):
            Optionally, instead of passing :obj:`input_ids` you can choose to directly pass an embedded representation.
            This is useful if you want more control over how to convert :obj:`input_ids` indices into associated
            vectors than the model's internal embedding lookup matrix.
        output_attentions (:obj:`bool`, `optional`):
            Whether or not to return the attentions tensors of all attention layers. See ``attentions`` under returned
            tensors for more detail. This argument can be used only in eager mode, in graph mode the value in the
            config will be used instead.
        output_hidden_states (:obj:`bool`, `optional`):
            Whether or not to return the hidden states of all layers. See ``hidden_states`` under returned tensors for
            more detail. This argument can be used only in eager mode, in graph mode the value in the config will be
            used instead.
        return_dict (:obj:`bool`, `optional`):
            Whether or not to return a :class:`~transformers.file_utils.ModelOutput` instead of a plain tuple. This
            argument can be used in eager mode, in graph mode the value will always be set to True.
        training (:obj:`bool`, `optional`, defaults to :obj:`False`):
            Whether or not to use the model in training mode (some modules like dropout modules have different
            behaviors between training and evaluation).
"""


@add_start_docstrings(
    "The bare Electra Model transformer outputting raw hidden-states without any specific head on top. Identical to "
    "the BERT model except that it uses an additional linear layer between the embedding layer and the encoder if the "
    "hidden size and embedding size are different."
    ""
    "Both the generator and discriminator checkpoints may be loaded into this model.",
    ELECTRA_START_DOCSTRING,
)
class TFElectraModel(TFElectraPreTrainedModel):
    def __init__(self, config, *inputs, **kwargs):
        super().__init__(config, *inputs, **kwargs)

        self.electra = TFElectraMainLayer(config, name="electra")

    @add_start_docstrings_to_model_forward(ELECTRA_INPUTS_DOCSTRING.format("batch_size, sequence_length"))
    @add_code_sample_docstrings(
        tokenizer_class=_TOKENIZER_FOR_DOC,
        checkpoint="google/electra-small-discriminator",
        output_type=TFBaseModelOutput,
        config_class=_CONFIG_FOR_DOC,
    )
    def call(
        self,
        input_ids=None,
        attention_mask=None,
        token_type_ids=None,
        position_ids=None,
        head_mask=None,
        inputs_embeds=None,
        output_attentions=None,
        output_hidden_states=None,
        return_dict=None,
        training=False,
        **kwargs,
    ):
        inputs = input_processing(
            func=self.call,
            config=self.config,
            input_ids=input_ids,
            attention_mask=attention_mask,
            token_type_ids=token_type_ids,
            position_ids=position_ids,
            head_mask=head_mask,
            inputs_embeds=inputs_embeds,
            output_attentions=output_attentions,
            output_hidden_states=output_hidden_states,
            return_dict=return_dict,
            training=training,
            kwargs_call=kwargs,
        )
        outputs = self.electra(
            input_ids=inputs["input_ids"],
            attention_mask=inputs["attention_mask"],
            token_type_ids=inputs["token_type_ids"],
            position_ids=inputs["position_ids"],
            head_mask=inputs["head_mask"],
            inputs_embeds=inputs["inputs_embeds"],
            output_attentions=inputs["output_attentions"],
            output_hidden_states=inputs["output_hidden_states"],
            return_dict=inputs["return_dict"],
            training=inputs["training"],
        )

        return outputs

    # Copied from transformers.models.distilbert.modeling_tf_distilbert.TFDistilBertModel.serving_output
    def serving_output(self, output):
        hs = tf.convert_to_tensor(output.hidden_states) if self.config.output_hidden_states else None
        attns = tf.convert_to_tensor(output.attentions) if self.config.output_attentions else None

        return TFBaseModelOutput(last_hidden_state=output.last_hidden_state, hidden_states=hs, attentions=attns)


@add_start_docstrings(
    """
    Electra model with a binary classification head on top as used during pretraining for identifying generated tokens.

    Even though both the discriminator and generator may be loaded into this model, the discriminator is the only model
    of the two to have the correct classification head to be used for this model.
    """,
    ELECTRA_START_DOCSTRING,
)
class TFElectraForPreTraining(TFElectraPreTrainedModel):
    def __init__(self, config, **kwargs):
        super().__init__(config, **kwargs)

        self.electra = TFElectraMainLayer(config, name="electra")
        self.discriminator_predictions = TFElectraDiscriminatorPredictions(config, name="discriminator_predictions")

    @add_start_docstrings_to_model_forward(ELECTRA_INPUTS_DOCSTRING.format("batch_size, sequence_length"))
    @replace_return_docstrings(output_type=TFElectraForPreTrainingOutput, config_class=_CONFIG_FOR_DOC)
    def call(
        self,
        input_ids=None,
        attention_mask=None,
        token_type_ids=None,
        position_ids=None,
        head_mask=None,
        inputs_embeds=None,
        output_attentions=None,
        output_hidden_states=None,
        return_dict=None,
        training=False,
        **kwargs,
    ):
        r"""
        Returns:

        Examples::

            >>> import tensorflow as tf
            >>> from transformers import ElectraTokenizer, TFElectraForPreTraining

            >>> tokenizer = ElectraTokenizer.from_pretrained('google/electra-small-discriminator')
            >>> model = TFElectraForPreTraining.from_pretrained('google/electra-small-discriminator')
            >>> input_ids = tf.constant(tokenizer.encode("Hello, my dog is cute"))[None, :]  # Batch size 1
            >>> outputs = model(input_ids)
            >>> scores = outputs[0]
        """
        inputs = input_processing(
            func=self.call,
            config=self.config,
            input_ids=input_ids,
            attention_mask=attention_mask,
            token_type_ids=token_type_ids,
            position_ids=position_ids,
            head_mask=head_mask,
            inputs_embeds=inputs_embeds,
            output_attentions=output_attentions,
            output_hidden_states=output_hidden_states,
            return_dict=return_dict,
            training=training,
            kwargs_call=kwargs,
        )
        discriminator_hidden_states = self.electra(
            input_ids=inputs["input_ids"],
            attention_mask=inputs["attention_mask"],
            token_type_ids=inputs["token_type_ids"],
            position_ids=inputs["position_ids"],
            head_mask=inputs["head_mask"],
            inputs_embeds=inputs["inputs_embeds"],
            output_attentions=inputs["output_attentions"],
            output_hidden_states=inputs["output_hidden_states"],
            return_dict=inputs["return_dict"],
            training=inputs["training"],
        )
        discriminator_sequence_output = discriminator_hidden_states[0]
        logits = self.discriminator_predictions(discriminator_sequence_output)

        if not inputs["return_dict"]:
            return (logits,) + discriminator_hidden_states[1:]

        return TFElectraForPreTrainingOutput(
            logits=logits,
            hidden_states=discriminator_hidden_states.hidden_states,
            attentions=discriminator_hidden_states.attentions,
        )

    def serving_output(self, output):
        hs = tf.convert_to_tensor(output.hidden_states) if self.config.output_hidden_states else None
        attns = tf.convert_to_tensor(output.attentions) if self.config.output_attentions else None

        return TFElectraForPreTrainingOutput(logits=output.logits, hidden_states=hs, attentions=attns)


class TFElectraMaskedLMHead(tf.keras.layers.Layer):
    def __init__(self, config, input_embeddings, **kwargs):
        super().__init__(**kwargs)

        self.vocab_size = config.vocab_size
        self.embedding_size = config.embedding_size
        self.input_embeddings = input_embeddings

    def build(self, input_shape):
        self.bias = self.add_weight(shape=(self.vocab_size,), initializer="zeros", trainable=True, name="bias")

        super().build(input_shape)

    def get_output_embeddings(self):
        return self.input_embeddings

    def set_output_embeddings(self, value):
        self.input_embeddings.weight = value
        self.input_embeddings.vocab_size = shape_list(value)[0]

    def get_bias(self):
        return {"bias": self.bias}

    def set_bias(self, value):
        self.bias = value["bias"]
        self.vocab_size = shape_list(value["bias"])[0]

    def call(self, hidden_states):
        seq_length = shape_list(tensor=hidden_states)[1]
        hidden_states = tf.reshape(tensor=hidden_states, shape=[-1, self.embedding_size])
        hidden_states = tf.matmul(a=hidden_states, b=self.input_embeddings.weight, transpose_b=True)
        hidden_states = tf.reshape(tensor=hidden_states, shape=[-1, seq_length, self.vocab_size])
        hidden_states = tf.nn.bias_add(value=hidden_states, bias=self.bias)

        return hidden_states


@add_start_docstrings(
    """
    Electra model with a language modeling head on top.

    Even though both the discriminator and generator may be loaded into this model, the generator is the only model of
    the two to have been trained for the masked language modeling task.
    """,
    ELECTRA_START_DOCSTRING,
)
class TFElectraForMaskedLM(TFElectraPreTrainedModel, TFMaskedLanguageModelingLoss):
    def __init__(self, config, **kwargs):
        super().__init__(config, **kwargs)

        self.vocab_size = config.vocab_size
        self.electra = TFElectraMainLayer(config, name="electra")
        self.generator_predictions = TFElectraGeneratorPredictions(config, name="generator_predictions")

        if isinstance(config.hidden_act, str):
            self.activation = get_tf_activation(config.hidden_act)
        else:
            self.activation = config.hidden_act

        self.generator_lm_head = TFElectraMaskedLMHead(config, self.electra.embeddings, name="generator_lm_head")

    def get_lm_head(self):
        return self.generator_lm_head

    def get_prefix_bias_name(self):
        warnings.warn("The method get_prefix_bias_name is deprecated. Please use `get_bias` instead.", FutureWarning)
        return self.name + "/" + self.generator_lm_head.name

    @add_start_docstrings_to_model_forward(ELECTRA_INPUTS_DOCSTRING.format("batch_size, sequence_length"))
    @add_code_sample_docstrings(
        tokenizer_class=_TOKENIZER_FOR_DOC,
        checkpoint="google/electra-small-generator",
        output_type=TFMaskedLMOutput,
        config_class=_CONFIG_FOR_DOC,
    )
    def call(
        self,
        input_ids=None,
        attention_mask=None,
        token_type_ids=None,
        position_ids=None,
        head_mask=None,
        inputs_embeds=None,
        output_attentions=None,
        output_hidden_states=None,
        return_dict=None,
        labels=None,
        training=False,
        **kwargs,
    ):
        r"""
        labels (:obj:`tf.Tensor` of shape :obj:`(batch_size, sequence_length)`, `optional`):
            Labels for computing the masked language modeling loss. Indices should be in ``[-100, 0, ...,
            config.vocab_size]`` (see ``input_ids`` docstring) Tokens with indices set to ``-100`` are ignored
            (masked), the loss is only computed for the tokens with labels in ``[0, ..., config.vocab_size]``
        """
        inputs = input_processing(
            func=self.call,
            config=self.config,
            input_ids=input_ids,
            attention_mask=attention_mask,
            token_type_ids=token_type_ids,
            position_ids=position_ids,
            head_mask=head_mask,
            inputs_embeds=inputs_embeds,
            output_attentions=output_attentions,
            output_hidden_states=output_hidden_states,
            return_dict=return_dict,
            labels=labels,
            training=training,
            kwargs_call=kwargs,
        )
        generator_hidden_states = self.electra(
            input_ids=inputs["input_ids"],
            attention_mask=inputs["attention_mask"],
            token_type_ids=inputs["token_type_ids"],
            position_ids=inputs["position_ids"],
            head_mask=inputs["head_mask"],
            inputs_embeds=inputs["inputs_embeds"],
            output_attentions=inputs["output_attentions"],
            output_hidden_states=inputs["output_hidden_states"],
            return_dict=inputs["return_dict"],
            training=inputs["training"],
        )
        generator_sequence_output = generator_hidden_states[0]
        prediction_scores = self.generator_predictions(generator_sequence_output, training=inputs["training"])
        prediction_scores = self.generator_lm_head(prediction_scores, training=inputs["training"])
        loss = None if inputs["labels"] is None else self.compute_loss(inputs["labels"], prediction_scores)

        if not inputs["return_dict"]:
            output = (prediction_scores,) + generator_hidden_states[1:]

            return ((loss,) + output) if loss is not None else output

        return TFMaskedLMOutput(
            loss=loss,
            logits=prediction_scores,
            hidden_states=generator_hidden_states.hidden_states,
            attentions=generator_hidden_states.attentions,
        )

    # Copied from transformers.models.bert.modeling_tf_bert.TFBertForMaskedLM.serving_output
    def serving_output(self, output: TFMaskedLMOutput) -> TFMaskedLMOutput:
        hs = tf.convert_to_tensor(output.hidden_states) if self.config.output_hidden_states else None
        attns = tf.convert_to_tensor(output.attentions) if self.config.output_attentions else None

        return TFMaskedLMOutput(logits=output.logits, hidden_states=hs, attentions=attns)


class TFElectraClassificationHead(tf.keras.layers.Layer):
    """Head for sentence-level classification tasks."""

    def __init__(self, config, **kwargs):
        super().__init__(**kwargs)

        self.dense = tf.keras.layers.Dense(
            config.hidden_size, kernel_initializer=get_initializer(config.initializer_range), name="dense"
        )
        self.dropout = tf.keras.layers.Dropout(config.hidden_dropout_prob)
        self.out_proj = tf.keras.layers.Dense(
            config.num_labels, kernel_initializer=get_initializer(config.initializer_range), name="out_proj"
        )

    def call(self, inputs, **kwargs):
        x = inputs[:, 0, :]  # take <s> token (equiv. to [CLS])
        x = self.dropout(x)
        x = self.dense(x)
        x = get_tf_activation("gelu")(x)  # although BERT uses tanh here, it seems Electra authors used gelu here
        x = self.dropout(x)
        x = self.out_proj(x)

        return x


@add_start_docstrings(
    """
    ELECTRA Model transformer with a sequence classification/regression head on top (a linear layer on top of the
    pooled output) e.g. for GLUE tasks.
    """,
    ELECTRA_START_DOCSTRING,
)
class TFElectraForSequenceClassification(TFElectraPreTrainedModel, TFSequenceClassificationLoss):
    def __init__(self, config, *inputs, **kwargs):
        super().__init__(config, *inputs, **kwargs)
        self.num_labels = config.num_labels
        self.electra = TFElectraMainLayer(config, name="electra")
        self.classifier = TFElectraClassificationHead(config, name="classifier")

    @add_start_docstrings_to_model_forward(ELECTRA_INPUTS_DOCSTRING.format("batch_size, sequence_length"))
    @add_code_sample_docstrings(
        tokenizer_class=_TOKENIZER_FOR_DOC,
        checkpoint="google/electra-small-discriminator",
        output_type=TFSequenceClassifierOutput,
        config_class=_CONFIG_FOR_DOC,
    )
    def call(
        self,
        input_ids=None,
        attention_mask=None,
        token_type_ids=None,
        position_ids=None,
        head_mask=None,
        inputs_embeds=None,
        output_attentions=None,
        output_hidden_states=None,
        return_dict=None,
        labels=None,
        training=False,
        **kwargs,
    ):
        r"""
        labels (:obj:`tf.Tensor` of shape :obj:`(batch_size,)`, `optional`):
            Labels for computing the sequence classification/regression loss. Indices should be in :obj:`[0, ...,
            config.num_labels - 1]`. If :obj:`config.num_labels == 1` a regression loss is computed (Mean-Square loss),
            If :obj:`config.num_labels > 1` a classification loss is computed (Cross-Entropy).
        """
        inputs = input_processing(
            func=self.call,
            config=self.config,
            input_ids=input_ids,
            attention_mask=attention_mask,
            token_type_ids=token_type_ids,
            position_ids=position_ids,
            head_mask=head_mask,
            inputs_embeds=inputs_embeds,
            output_attentions=output_attentions,
            output_hidden_states=output_hidden_states,
            return_dict=return_dict,
            labels=labels,
            training=training,
            kwargs_call=kwargs,
        )
        outputs = self.electra(
            input_ids=inputs["input_ids"],
            attention_mask=inputs["attention_mask"],
            token_type_ids=inputs["token_type_ids"],
            position_ids=inputs["position_ids"],
            head_mask=inputs["head_mask"],
            inputs_embeds=inputs["inputs_embeds"],
            output_attentions=inputs["output_attentions"],
            output_hidden_states=inputs["output_hidden_states"],
            return_dict=inputs["return_dict"],
            training=inputs["training"],
        )
        logits = self.classifier(outputs[0])
        loss = None if inputs["labels"] is None else self.compute_loss(inputs["labels"], logits)

        if not inputs["return_dict"]:
            output = (logits,) + outputs[1:]

            return ((loss,) + output) if loss is not None else output

        return TFSequenceClassifierOutput(
            loss=loss,
            logits=logits,
            hidden_states=outputs.hidden_states,
            attentions=outputs.attentions,
        )

    # Copied from transformers.models.bert.modeling_tf_bert.TFBertForSequenceClassification.serving_output
    def serving_output(self, output: TFSequenceClassifierOutput) -> TFSequenceClassifierOutput:
        hs = tf.convert_to_tensor(output.hidden_states) if self.config.output_hidden_states else None
        attns = tf.convert_to_tensor(output.attentions) if self.config.output_attentions else None

        return TFSequenceClassifierOutput(logits=output.logits, hidden_states=hs, attentions=attns)


@add_start_docstrings(
    """
    ELECTRA Model with a multiple choice classification head on top (a linear layer on top of the pooled output and a
    softmax) e.g. for RocStories/SWAG tasks.
    """,
    ELECTRA_START_DOCSTRING,
)
class TFElectraForMultipleChoice(TFElectraPreTrainedModel, TFMultipleChoiceLoss):
    def __init__(self, config, *inputs, **kwargs):
        super().__init__(config, *inputs, **kwargs)

        self.electra = TFElectraMainLayer(config, name="electra")
        self.sequence_summary = TFSequenceSummary(
            config, initializer_range=config.initializer_range, name="sequence_summary"
        )
        self.classifier = tf.keras.layers.Dense(
            1, kernel_initializer=get_initializer(config.initializer_range), name="classifier"
        )

    @property
    def dummy_inputs(self):
        """
        Dummy inputs to build the network.

        Returns:
            tf.Tensor with dummy inputs
        """
        return {"input_ids": tf.constant(MULTIPLE_CHOICE_DUMMY_INPUTS)}

    @add_start_docstrings_to_model_forward(ELECTRA_INPUTS_DOCSTRING.format("batch_size, num_choices, sequence_length"))
    @add_code_sample_docstrings(
        tokenizer_class=_TOKENIZER_FOR_DOC,
        checkpoint="google/electra-small-discriminator",
        output_type=TFMultipleChoiceModelOutput,
        config_class=_CONFIG_FOR_DOC,
    )
    def call(
        self,
        input_ids=None,
        attention_mask=None,
        token_type_ids=None,
        position_ids=None,
        head_mask=None,
        inputs_embeds=None,
        output_attentions=None,
        output_hidden_states=None,
        return_dict=None,
        labels=None,
        training=False,
        **kwargs,
    ):
        r"""
        labels (:obj:`tf.Tensor` of shape :obj:`(batch_size,)`, `optional`):
            Labels for computing the multiple choice classification loss. Indices should be in ``[0, ...,
            num_choices]`` where :obj:`num_choices` is the size of the second dimension of the input tensors. (See
            :obj:`input_ids` above)
        """
        inputs = input_processing(
            func=self.call,
            config=self.config,
            input_ids=input_ids,
            attention_mask=attention_mask,
            token_type_ids=token_type_ids,
            position_ids=position_ids,
            head_mask=head_mask,
            inputs_embeds=inputs_embeds,
            output_attentions=output_attentions,
            output_hidden_states=output_hidden_states,
            return_dict=return_dict,
            labels=labels,
            training=training,
            kwargs_call=kwargs,
        )

        if inputs["input_ids"] is not None:
            num_choices = shape_list(inputs["input_ids"])[1]
            seq_length = shape_list(inputs["input_ids"])[2]
        else:
            num_choices = shape_list(inputs["inputs_embeds"])[1]
            seq_length = shape_list(inputs["inputs_embeds"])[2]

        flat_input_ids = tf.reshape(inputs["input_ids"], (-1, seq_length)) if inputs["input_ids"] is not None else None
        flat_attention_mask = (
            tf.reshape(inputs["attention_mask"], (-1, seq_length)) if inputs["attention_mask"] is not None else None
        )
        flat_token_type_ids = (
            tf.reshape(inputs["token_type_ids"], (-1, seq_length)) if inputs["token_type_ids"] is not None else None
        )
        flat_position_ids = (
            tf.reshape(inputs["position_ids"], (-1, seq_length)) if inputs["position_ids"] is not None else None
        )
        flat_inputs_embeds = (
            tf.reshape(inputs["inputs_embeds"], (-1, seq_length, shape_list(inputs["inputs_embeds"])[3]))
            if inputs["inputs_embeds"] is not None
            else None
        )
        outputs = self.electra(
            flat_input_ids,
            flat_attention_mask,
            flat_token_type_ids,
            flat_position_ids,
            inputs["head_mask"],
            flat_inputs_embeds,
            inputs["output_attentions"],
            inputs["output_hidden_states"],
            return_dict=inputs["return_dict"],
            training=inputs["training"],
        )
        logits = self.sequence_summary(outputs[0])
        logits = self.classifier(logits)
        reshaped_logits = tf.reshape(logits, (-1, num_choices))
        loss = None if inputs["labels"] is None else self.compute_loss(inputs["labels"], reshaped_logits)

        if not inputs["return_dict"]:
            output = (reshaped_logits,) + outputs[1:]

            return ((loss,) + output) if loss is not None else output

        return TFMultipleChoiceModelOutput(
            loss=loss,
            logits=reshaped_logits,
            hidden_states=outputs.hidden_states,
            attentions=outputs.attentions,
        )

    @tf.function(
        input_signature=[
            {
                "input_ids": tf.TensorSpec((None, None, None), tf.int32, name="input_ids"),
                "attention_mask": tf.TensorSpec((None, None, None), tf.int32, name="attention_mask"),
                "token_type_ids": tf.TensorSpec((None, None, None), tf.int32, name="token_type_ids"),
            }
        ]
    )
    # Copied from transformers.models.bert.modeling_tf_bert.TFBertForMultipleChoice.serving
    def serving(self, inputs: Dict[str, tf.Tensor]):
        output = self.call(input_ids=inputs)

        return self.serving_output(output)

    # Copied from transformers.models.bert.modeling_tf_bert.TFBertForMultipleChoice.serving_output
    def serving_output(self, output: TFMultipleChoiceModelOutput) -> TFMultipleChoiceModelOutput:
        hs = tf.convert_to_tensor(output.hidden_states) if self.config.output_hidden_states else None
        attns = tf.convert_to_tensor(output.attentions) if self.config.output_attentions else None

        return TFMultipleChoiceModelOutput(logits=output.logits, hidden_states=hs, attentions=attns)


@add_start_docstrings(
    """
    Electra model with a token classification head on top.

    Both the discriminator and generator may be loaded into this model.
    """,
    ELECTRA_START_DOCSTRING,
)
class TFElectraForTokenClassification(TFElectraPreTrainedModel, TFTokenClassificationLoss):
    def __init__(self, config, **kwargs):
        super().__init__(config, **kwargs)

        self.electra = TFElectraMainLayer(config, name="electra")
        self.dropout = tf.keras.layers.Dropout(config.hidden_dropout_prob)
        self.classifier = tf.keras.layers.Dense(
            config.num_labels, kernel_initializer=get_initializer(config.initializer_range), name="classifier"
        )

    @add_start_docstrings_to_model_forward(ELECTRA_INPUTS_DOCSTRING.format("batch_size, sequence_length"))
    @add_code_sample_docstrings(
        tokenizer_class=_TOKENIZER_FOR_DOC,
        checkpoint="google/electra-small-discriminator",
        output_type=TFTokenClassifierOutput,
        config_class=_CONFIG_FOR_DOC,
    )
    def call(
        self,
        input_ids=None,
        attention_mask=None,
        token_type_ids=None,
        position_ids=None,
        head_mask=None,
        inputs_embeds=None,
        output_attentions=None,
        output_hidden_states=None,
        return_dict=None,
        labels=None,
        training=False,
        **kwargs,
    ):
        r"""
        labels (:obj:`tf.Tensor` of shape :obj:`(batch_size, sequence_length)`, `optional`):
            Labels for computing the token classification loss. Indices should be in ``[0, ..., config.num_labels -
            1]``.
        """
        inputs = input_processing(
            func=self.call,
            config=self.config,
            input_ids=input_ids,
            attention_mask=attention_mask,
            token_type_ids=token_type_ids,
            position_ids=position_ids,
            head_mask=head_mask,
            inputs_embeds=inputs_embeds,
            output_attentions=output_attentions,
            output_hidden_states=output_hidden_states,
            return_dict=return_dict,
            labels=labels,
            training=training,
            kwargs_call=kwargs,
        )
        discriminator_hidden_states = self.electra(
            input_ids=inputs["input_ids"],
            attention_mask=inputs["attention_mask"],
            token_type_ids=inputs["token_type_ids"],
            position_ids=inputs["position_ids"],
            head_mask=inputs["head_mask"],
            inputs_embeds=inputs["inputs_embeds"],
            output_attentions=inputs["output_attentions"],
            output_hidden_states=inputs["output_hidden_states"],
            return_dict=inputs["return_dict"],
            training=inputs["training"],
        )
        discriminator_sequence_output = discriminator_hidden_states[0]
        discriminator_sequence_output = self.dropout(discriminator_sequence_output)
        logits = self.classifier(discriminator_sequence_output)
        loss = None if inputs["labels"] is None else self.compute_loss(inputs["labels"], logits)

        if not inputs["return_dict"]:
            output = (logits,) + discriminator_hidden_states[1:]

            return ((loss,) + output) if loss is not None else output

        return TFTokenClassifierOutput(
            loss=loss,
            logits=logits,
            hidden_states=discriminator_hidden_states.hidden_states,
            attentions=discriminator_hidden_states.attentions,
        )

    # Copied from transformers.models.bert.modeling_tf_bert.TFBertForTokenClassification.serving_output
    def serving_output(self, output: TFTokenClassifierOutput) -> TFTokenClassifierOutput:
        hs = tf.convert_to_tensor(output.hidden_states) if self.config.output_hidden_states else None
        attns = tf.convert_to_tensor(output.attentions) if self.config.output_attentions else None

        return TFTokenClassifierOutput(logits=output.logits, hidden_states=hs, attentions=attns)


@add_start_docstrings(
    """
    Electra Model with a span classification head on top for extractive question-answering tasks like SQuAD (a linear
    layers on top of the hidden-states output to compute `span start logits` and `span end logits`).
    """,
    ELECTRA_START_DOCSTRING,
)
class TFElectraForQuestionAnswering(TFElectraPreTrainedModel, TFQuestionAnsweringLoss):
    def __init__(self, config, *inputs, **kwargs):
        super().__init__(config, *inputs, **kwargs)

        self.num_labels = config.num_labels
        self.electra = TFElectraMainLayer(config, name="electra")
        self.qa_outputs = tf.keras.layers.Dense(
            config.num_labels, kernel_initializer=get_initializer(config.initializer_range), name="qa_outputs"
        )

    @add_start_docstrings_to_model_forward(ELECTRA_INPUTS_DOCSTRING.format("batch_size, sequence_length"))
    @add_code_sample_docstrings(
        tokenizer_class=_TOKENIZER_FOR_DOC,
        checkpoint="google/electra-small-discriminator",
        output_type=TFQuestionAnsweringModelOutput,
        config_class=_CONFIG_FOR_DOC,
    )
    def call(
        self,
        input_ids=None,
        attention_mask=None,
        token_type_ids=None,
        position_ids=None,
        head_mask=None,
        inputs_embeds=None,
        output_attentions=None,
        output_hidden_states=None,
        return_dict=None,
        start_positions=None,
        end_positions=None,
        training=False,
        **kwargs,
    ):
        r"""
        start_positions (:obj:`tf.Tensor` of shape :obj:`(batch_size,)`, `optional`):
            Labels for position (index) of the start of the labelled span for computing the token classification loss.
            Positions are clamped to the length of the sequence (:obj:`sequence_length`). Position outside of the
            sequence are not taken into account for computing the loss.
        end_positions (:obj:`tf.Tensor` of shape :obj:`(batch_size,)`, `optional`):
            Labels for position (index) of the end of the labelled span for computing the token classification loss.
            Positions are clamped to the length of the sequence (:obj:`sequence_length`). Position outside of the
            sequence are not taken into account for computing the loss.
        """
        inputs = input_processing(
            func=self.call,
            config=self.config,
            input_ids=input_ids,
            attention_mask=attention_mask,
            token_type_ids=token_type_ids,
            position_ids=position_ids,
            head_mask=head_mask,
            inputs_embeds=inputs_embeds,
            output_attentions=output_attentions,
            output_hidden_states=output_hidden_states,
            return_dict=return_dict,
            start_positions=start_positions,
            end_positions=end_positions,
            training=training,
            kwargs_call=kwargs,
        )
        discriminator_hidden_states = self.electra(
            input_ids=inputs["input_ids"],
            attention_mask=inputs["attention_mask"],
            token_type_ids=inputs["token_type_ids"],
            position_ids=inputs["position_ids"],
            head_mask=inputs["head_mask"],
            inputs_embeds=inputs["inputs_embeds"],
            output_attentions=inputs["output_attentions"],
            output_hidden_states=inputs["output_hidden_states"],
            return_dict=inputs["return_dict"],
            training=inputs["training"],
        )
        discriminator_sequence_output = discriminator_hidden_states[0]
        logits = self.qa_outputs(discriminator_sequence_output)
        start_logits, end_logits = tf.split(logits, 2, axis=-1)
        start_logits = tf.squeeze(start_logits, axis=-1)
        end_logits = tf.squeeze(end_logits, axis=-1)
        loss = None

        if inputs["start_positions"] is not None and inputs["end_positions"] is not None:
            labels = {"start_position": inputs["start_positions"]}
            labels["end_position"] = inputs["end_positions"]
            loss = self.compute_loss(labels, (start_logits, end_logits))

        if not inputs["return_dict"]:
            output = (
                start_logits,
                end_logits,
            ) + discriminator_hidden_states[1:]

            return ((loss,) + output) if loss is not None else output

        return TFQuestionAnsweringModelOutput(
            loss=loss,
            start_logits=start_logits,
            end_logits=end_logits,
            hidden_states=discriminator_hidden_states.hidden_states,
            attentions=discriminator_hidden_states.attentions,
        )

    # Copied from transformers.models.bert.modeling_tf_bert.TFBertForQuestionAnswering.serving_output
    def serving_output(self, output: TFQuestionAnsweringModelOutput) -> TFQuestionAnsweringModelOutput:
        hs = tf.convert_to_tensor(output.hidden_states) if self.config.output_hidden_states else None
        attns = tf.convert_to_tensor(output.attentions) if self.config.output_attentions else None

        return TFQuestionAnsweringModelOutput(
            start_logits=output.start_logits, end_logits=output.end_logits, hidden_states=hs, attentions=attns
        )<|MERGE_RESOLUTION|>--- conflicted
+++ resolved
@@ -175,12 +175,7 @@
 
 # Copied from from transformers.models.bert.modeling_tf_bert.TFBertAttention with Bert->Electra
 class TFElectraAttention(tf.keras.layers.Layer):
-<<<<<<< HEAD
-    @init_performer_attention_bertlike_tf(TFElectraSelfAttention)
-    def __init__(self, config, **kwargs):
-=======
     def __init__(self, config: ElectraConfig, **kwargs):
->>>>>>> 832f28d4
         super().__init__(**kwargs)
         self.dense_output = TFElectraSelfOutput(config, name="output")
 

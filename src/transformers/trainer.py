# coding=utf-8
# Copyright 2020-present the HuggingFace Inc. team.
#
# Licensed under the Apache License, Version 2.0 (the "License");
# you may not use this file except in compliance with the License.
# You may obtain a copy of the License at
#
#     http://www.apache.org/licenses/LICENSE-2.0
#
# Unless required by applicable law or agreed to in writing, software
# distributed under the License is distributed on an "AS IS" BASIS,
# WITHOUT WARRANTIES OR CONDITIONS OF ANY KIND, either express or implied.
# See the License for the specific language governing permissions and
# limitations under the License.
"""
The Trainer class, to easily train a 🤗 Transformers from scratch or finetune it on a new task.
"""

import collections
import gc
import inspect
import math
import os
import re
import shutil
import sys
import time
import warnings
from logging import StreamHandler
from pathlib import Path
from typing import TYPE_CHECKING, Any, Callable, Dict, List, Optional, Tuple, Union


# Integrations must be imported before ML frameworks:
from .integrations import (  # isort: split
    default_hp_search_backend,
    get_reporting_integration_callbacks,
    hp_params,
    is_fairscale_available,
    is_optuna_available,
    is_ray_tune_available,
    run_hp_search_optuna,
    run_hp_search_ray,
    init_deepspeed,
)

import numpy as np
import torch
from packaging import version
from torch import nn
from torch.utils.data.dataloader import DataLoader
from torch.utils.data.dataset import Dataset
from torch.utils.data.distributed import DistributedSampler
from torch.utils.data.sampler import RandomSampler, SequentialSampler

from .data.data_collator import DataCollator, DataCollatorWithPadding, default_data_collator
from .file_utils import (
    WEIGHTS_NAME,
    is_apex_available,
    is_datasets_available,
    is_in_notebook,
    is_sagemaker_distributed_available,
    is_torch_tpu_available,
    is_training_run_on_sagemaker,
)
from .modeling_utils import PreTrainedModel, unwrap_model
from .optimization import Adafactor, AdamW, get_scheduler
from .tokenization_utils_base import PreTrainedTokenizerBase
from .trainer_callback import (
    CallbackHandler,
    DefaultFlowCallback,
    PrinterCallback,
    ProgressCallback,
    TrainerCallback,
    TrainerControl,
    TrainerState,
)
from .trainer_pt_utils import (
    DistributedLengthGroupedSampler,
    DistributedSamplerWithLoop,
    DistributedTensorGatherer,
    LabelSmoother,
    LengthGroupedSampler,
    SequentialDistributedSampler,
    distributed_broadcast_scalars,
    distributed_concat,
    get_parameter_names,
    nested_concat,
    nested_detach,
    nested_numpify,
    nested_xla_mesh_reduce,
    reissue_pt_warnings,
)
from .trainer_utils import (
    PREFIX_CHECKPOINT_DIR,
    BestRun,
    EvalPrediction,
    HPSearchBackend,
    PredictionOutput,
    ShardedDDPOption,
    TrainerMemoryTracker,
    TrainOutput,
    default_compute_objective,
    default_hp_space,
    denumpify_detensorize,
    get_last_checkpoint,
    set_seed,
    speed_metrics,
)
from .training_args import ParallelMode, TrainingArguments
from .utils import logging
from .utils.modeling_auto_mapping import MODEL_FOR_QUESTION_ANSWERING_MAPPING_NAMES


_is_native_amp_available = False

DEFAULT_CALLBACKS = [DefaultFlowCallback]
DEFAULT_PROGRESS_CALLBACK = ProgressCallback

if is_in_notebook():
    from .utils.notebook import NotebookProgressCallback

    DEFAULT_PROGRESS_CALLBACK = NotebookProgressCallback

if is_apex_available():
    from apex import amp

if version.parse(torch.__version__) >= version.parse("1.6"):
    _is_native_amp_available = True
    from torch.cuda.amp import autocast

if is_datasets_available():
    import datasets

if is_torch_tpu_available():
    import torch_xla.core.xla_model as xm
    import torch_xla.debug.metrics as met
    import torch_xla.distributed.parallel_loader as pl

if is_fairscale_available():
    import fairscale
    from fairscale.nn.data_parallel import ShardedDataParallel as ShardedDDP
    from fairscale.optim import OSS
    from fairscale.optim.grad_scaler import ShardedGradScaler

    if version.parse(fairscale.__version__) >= version.parse("0.3"):
        from fairscale.nn.data_parallel import FullyShardedDataParallel as FullyShardedDDP
        from fairscale.nn.wrap import auto_wrap
    else:
        FullyShardedDDP = None

if is_sagemaker_distributed_available():
    import smdistributed.dataparallel.torch.distributed as dist
    from smdistributed.dataparallel.torch.parallel.distributed import DistributedDataParallel as DDP
else:
    import torch.distributed as dist

if is_training_run_on_sagemaker():
    logging.add_handler(StreamHandler(sys.stdout))


if TYPE_CHECKING:
    import optuna

logger = logging.get_logger(__name__)


class Trainer:
    """
    Trainer is a simple but feature-complete training and eval loop for PyTorch, optimized for 🤗 Transformers.

    Args:
        model (:class:`~transformers.PreTrainedModel` or :obj:`torch.nn.Module`, `optional`):
            The model to train, evaluate or use for predictions. If not provided, a ``model_init`` must be passed.

            .. note::

                :class:`~transformers.Trainer` is optimized to work with the :class:`~transformers.PreTrainedModel`
                provided by the library. You can still use your own models defined as :obj:`torch.nn.Module` as long as
                they work the same way as the 🤗 Transformers models.
        args (:class:`~transformers.TrainingArguments`, `optional`):
            The arguments to tweak for training. Will default to a basic instance of
            :class:`~transformers.TrainingArguments` with the ``output_dir`` set to a directory named `tmp_trainer` in
            the current directory if not provided.
        data_collator (:obj:`DataCollator`, `optional`):
            The function to use to form a batch from a list of elements of :obj:`train_dataset` or :obj:`eval_dataset`.
            Will default to :func:`~transformers.default_data_collator` if no ``tokenizer`` is provided, an instance of
            :func:`~transformers.DataCollatorWithPadding` otherwise.
        train_dataset (:obj:`torch.utils.data.dataset.Dataset`, `optional`):
            The dataset to use for training. If it is an :obj:`datasets.Dataset`, columns not accepted by the
            ``model.forward()`` method are automatically removed.
        eval_dataset (:obj:`torch.utils.data.dataset.Dataset`, `optional`):
             The dataset to use for evaluation. If it is an :obj:`datasets.Dataset`, columns not accepted by the
             ``model.forward()`` method are automatically removed.
        tokenizer (:class:`PreTrainedTokenizerBase`, `optional`):
            The tokenizer used to preprocess the data. If provided, will be used to automatically pad the inputs the
            maximum length when batching inputs, and it will be saved along the model to make it easier to rerun an
            interrupted training or reuse the fine-tuned model.
        model_init (:obj:`Callable[[], PreTrainedModel]`, `optional`):
            A function that instantiates the model to be used. If provided, each call to
            :meth:`~transformers.Trainer.train` will start from a new instance of the model as given by this function.

            The function may have zero argument, or a single one containing the optuna/Ray Tune trial object, to be
            able to choose different architectures according to hyper parameters (such as layer count, sizes of inner
            layers, dropout probabilities etc).
        compute_metrics (:obj:`Callable[[EvalPrediction], Dict]`, `optional`):
            The function that will be used to compute metrics at evaluation. Must take a
            :class:`~transformers.EvalPrediction` and return a dictionary string to metric values.
        callbacks (List of :obj:`~transformers.TrainerCallback`, `optional`):
            A list of callbacks to customize the training loop. Will add those to the list of default callbacks
            detailed in :doc:`here <callback>`.

            If you want to remove one of the default callbacks used, use the :meth:`Trainer.remove_callback` method.
        optimizers (:obj:`Tuple[torch.optim.Optimizer, torch.optim.lr_scheduler.LambdaLR`, `optional`): A tuple
            containing the optimizer and the scheduler to use. Will default to an instance of
            :class:`~transformers.AdamW` on your model and a scheduler given by
            :func:`~transformers.get_linear_schedule_with_warmup` controlled by :obj:`args`.

    Important attributes:

        - **model** -- Always points to the core model. If using a transformers model, it will be a
          :class:`~transformers.PreTrainedModel` subclass.
        - **model_wrapped** -- Always points to the most external model in case one or more other modules wrap the
          original model. This is the model that should be used for the forward pass. For example, under ``DeepSpeed``,
          the inner model is wrapped in ``DeepSpeed`` and then again in ``torch.nn.DistributedDataParallel``. If the
          inner model hasn't been wrapped, then ``self.model_wrapped`` is the same as ``self.model``.
        - **is_model_parallel** -- Whether or not a model has been switched to a model parallel mode (different from
          data parallelism, this means some of the model layers are split on different GPUs).
        - **place_model_on_device** -- Whether or not to automatically place the model on the device - it will be set
          to :obj:`False` if model parallel or deepspeed is used, or if the default
          ``TrainingArguments.place_model_on_device`` is overridden to return :obj:`False` .
        - **is_in_train** -- Whether or not a model is currently running ``train`` (e.g. when ``evaluate`` is called
          while in ``train``)

    """

    from .trainer_pt_utils import _get_learning_rate, log_metrics, metrics_format, save_metrics, save_state

    def __init__(
        self,
        model: Union[PreTrainedModel, torch.nn.Module] = None,
        args: TrainingArguments = None,
        data_collator: Optional[DataCollator] = None,
        train_dataset: Optional[Dataset] = None,
        eval_dataset: Optional[Dataset] = None,
        tokenizer: Optional["PreTrainedTokenizerBase"] = None,
        model_init: Callable[[], PreTrainedModel] = None,
        compute_metrics: Optional[Callable[[EvalPrediction], Dict]] = None,
        callbacks: Optional[List[TrainerCallback]] = None,
        optimizers: Tuple[torch.optim.Optimizer, torch.optim.lr_scheduler.LambdaLR] = (None, None),
    ):
        if args is None:
            output_dir = "tmp_trainer"
            logger.info(f"No `TrainingArguments` passed, using `output_dir={output_dir}`.")
            args = TrainingArguments(output_dir=output_dir)
        self.args = args
        # Seed must be set before instantiating the model when using model
        set_seed(self.args.seed)
        self.hp_name = None
        self.deepspeed = None
        self.is_in_train = False

        # memory metrics - must set up as early as possible
        self._memory_tracker = TrainerMemoryTracker(self.args.skip_memory_metrics)
        self._memory_tracker.start()

        # force device and distributed setup init explicitly
        args._setup_devices

        if model is None:
            if model_init is not None:
                self.model_init = model_init
                model = self.call_model_init()
            else:
                raise RuntimeError("`Trainer` requires either a `model` or `model_init` argument")
        else:
            if model_init is not None:
                warnings.warn(
                    "`Trainer` requires either a `model` or `model_init` argument, but not both. "
                    "`model_init` will overwrite your model when calling the `train` method. This will become a fatal error in the next release.",
                    FutureWarning,
                )
            self.model_init = model_init

        if hasattr(model, "is_parallelizable") and model.is_parallelizable and model.model_parallel:
            self.is_model_parallel = True
        else:
            self.is_model_parallel = False

        # Setup Sharded DDP training
        self.sharded_ddp = None
        if len(args.sharded_ddp) > 0:
            if args.deepspeed:
                raise ValueError(
                    "Using --sharded_ddp xxx together with --deepspeed is not possible, deactivate one of those flags."
                )

            if args.local_rank == -1:
                raise ValueError("Using sharded DDP only works in distributed training.")
            elif not is_fairscale_available():
                raise ImportError("Sharded DDP training requires fairscale: `pip install fairscale`.")
            elif ShardedDDPOption.SIMPLE not in args.sharded_ddp and FullyShardedDDP is None:
                raise ImportError(
                    "Sharded DDP in a mode other than simple training requires fairscale version >= 0.3, found "
                    f"{fairscale.__version__}. Upgrade your fairscale library: `pip install --upgrade fairscale`."
                )
            elif ShardedDDPOption.SIMPLE in args.sharded_ddp:
                self.sharded_ddp = ShardedDDPOption.SIMPLE
            elif ShardedDDPOption.ZERO_DP_2 in args.sharded_ddp:
                self.sharded_ddp = ShardedDDPOption.ZERO_DP_2
            elif ShardedDDPOption.ZERO_DP_3 in args.sharded_ddp:
                self.sharded_ddp = ShardedDDPOption.ZERO_DP_3

        # one place to sort out whether to place the model on device or not
        # postpone switching model to cuda when:
        # 1. MP - since we are trying to fit a much bigger than 1 gpu model
        # 2. fp16-enabled DeepSpeed loads the model in half the size and it doesn't need .to() anyway,
        #    and we only use deepspeed for training at the moment
        # 3. full fp16 eval - since the model needs to be half'ed first
        # 4. Sharded DDP - same as MP
        self.place_model_on_device = args.place_model_on_device
        if (
            self.is_model_parallel
            or (args.deepspeed and args.do_train)
            or (args.fp16_full_eval and not args.do_train)
            or (self.sharded_ddp in [ShardedDDPOption.ZERO_DP_2, ShardedDDPOption.ZERO_DP_3])
        ):
            self.place_model_on_device = False

        default_collator = default_data_collator if tokenizer is None else DataCollatorWithPadding(tokenizer)
        self.data_collator = data_collator if data_collator is not None else default_collator
        self.train_dataset = train_dataset
        self.eval_dataset = eval_dataset
        self.tokenizer = tokenizer

        if self.place_model_on_device:
            model = model.to(args.device)

        # Force n_gpu to 1 to avoid DataParallel as MP will manage the GPUs
        if self.is_model_parallel:
            self.args._n_gpu = 1

        # later use `self.model is self.model_wrapped` to check if it's wrapped or not
        self.model_wrapped = model
        self.model = model

        self.compute_metrics = compute_metrics
        self.optimizer, self.lr_scheduler = optimizers
        if model_init is not None and (self.optimizer is not None or self.lr_scheduler is not None):
            raise RuntimeError(
                "Passing a `model_init` is incompatible with providing the `optimizers` argument."
                "You should subclass `Trainer` and override the `create_optimizer_and_scheduler` method."
            )
        default_callbacks = DEFAULT_CALLBACKS + get_reporting_integration_callbacks(self.args.report_to)
        callbacks = default_callbacks if callbacks is None else default_callbacks + callbacks
        self.callback_handler = CallbackHandler(
            callbacks, self.model, self.tokenizer, self.optimizer, self.lr_scheduler
        )
        self.add_callback(PrinterCallback if self.args.disable_tqdm else DEFAULT_PROGRESS_CALLBACK)

        # Will be set to True by `self._setup_loggers()` on first call to `self.log()`.
        self._loggers_initialized = False

        # Create output directory if needed
        if self.is_world_process_zero():
            os.makedirs(self.args.output_dir, exist_ok=True)
        if not callable(self.data_collator) and callable(getattr(self.data_collator, "collate_batch", None)):
            raise ValueError("The `data_collator` should be a simple callable (function, class with `__call__`).")

        if args.max_steps > 0:
            logger.info("max_steps is given, it will override any value given in num_train_epochs")

        # Enforce rules on using datasets with no __len__
        if train_dataset is not None and not isinstance(train_dataset, collections.abc.Sized) and args.max_steps <= 0:
            raise ValueError("train_dataset does not implement __len__, max_steps has to be specified")
        if eval_dataset is not None and not isinstance(eval_dataset, collections.abc.Sized):
            raise ValueError("eval_dataset must implement __len__")

        self._signature_columns = None
        if is_datasets_available():
            if isinstance(train_dataset, datasets.Dataset):
                self._remove_unused_columns(self.train_dataset, description="training")
            if isinstance(eval_dataset, datasets.Dataset):
                self._remove_unused_columns(self.eval_dataset, description="evaluation")

        # Mixed precision setup
        self.use_apex = False
        self.use_amp = False
        self.fp16_backend = None

        if args.fp16:
            if args.fp16_backend == "auto":
                self.fp16_backend = "amp" if _is_native_amp_available else "apex"
            else:
                self.fp16_backend = args.fp16_backend
            logger.info(f"Using {self.fp16_backend} fp16 backend")

        if args.fp16 and not args.deepspeed:  # deepspeed manages its own fp16
            if self.fp16_backend == "amp":
                self.use_amp = True
                self.scaler = ShardedGradScaler() if self.sharded_ddp is not None else torch.cuda.amp.GradScaler()
            else:
                if not is_apex_available():
                    raise ImportError(
                        "Using FP16 with APEX but APEX is not installed, please refer to https://www.github.com/nvidia/apex."
                    )
                self.use_apex = True

        # Label smoothing
        if self.args.label_smoothing_factor != 0:
            self.label_smoother = LabelSmoother(epsilon=self.args.label_smoothing_factor)
        else:
            self.label_smoother = None

        self.state = TrainerState()
        self.control = TrainerControl()
        # Internal variable for total_flos used to count as tensors (for distributed + TPU), will be sent in the
        # state at each call to self.log.
        self._total_flos = None
        self.hp_search_backend = None
        self.use_tune_checkpoints = False
        default_label_names = (
            ["start_positions", "end_positions"]
            if type(self.model).__name__ in MODEL_FOR_QUESTION_ANSWERING_MAPPING_NAMES.values()
            else ["labels"]
        )
        self.label_names = default_label_names if self.args.label_names is None else self.args.label_names
        self.control = self.callback_handler.on_init_end(self.args, self.state, self.control)

        # very last
        self._memory_tracker.stop_and_update_metrics()

    def add_callback(self, callback):
        """
        Add a callback to the current list of :class:`~transformer.TrainerCallback`.

        Args:
           callback (:obj:`type` or :class:`~transformer.TrainerCallback`):
               A :class:`~transformer.TrainerCallback` class or an instance of a :class:`~transformer.TrainerCallback`.
               In the first case, will instantiate a member of that class.
        """
        self.callback_handler.add_callback(callback)

    def pop_callback(self, callback):
        """
        Remove a callback from the current list of :class:`~transformer.TrainerCallback` and returns it.

        If the callback is not found, returns :obj:`None` (and no error is raised).

        Args:
           callback (:obj:`type` or :class:`~transformer.TrainerCallback`):
               A :class:`~transformer.TrainerCallback` class or an instance of a :class:`~transformer.TrainerCallback`.
               In the first case, will pop the first member of that class found in the list of callbacks.

        Returns:
            :class:`~transformer.TrainerCallback`: The callback removed, if found.
        """
        return self.callback_handler.pop_callback(callback)

    def remove_callback(self, callback):
        """
        Remove a callback from the current list of :class:`~transformer.TrainerCallback`.

        Args:
           callback (:obj:`type` or :class:`~transformer.TrainerCallback`):
               A :class:`~transformer.TrainerCallback` class or an instance of a :class:`~transformer.TrainerCallback`.
               In the first case, will remove the first member of that class found in the list of callbacks.
        """
        self.callback_handler.remove_callback(callback)

    def _remove_unused_columns(self, dataset: "datasets.Dataset", description: Optional[str] = None):
        if not self.args.remove_unused_columns:
            return
        if self._signature_columns is None:
            # Inspect model forward signature to keep only the arguments it accepts.
            signature = inspect.signature(self.model.forward)
            self._signature_columns = list(signature.parameters.keys())
            # Labels may be named label or label_ids, the default data collator handles that.
            self._signature_columns += ["label", "label_ids"]
        columns = [k for k in self._signature_columns if k in dataset.column_names]
        ignored_columns = list(set(dataset.column_names) - set(self._signature_columns))
        if len(ignored_columns) > 0:
            dset_description = "" if description is None else f"in the {description} set "
            logger.info(
                f"The following columns {dset_description} don't have a corresponding argument in "
                f"`{self.model.__class__.__name__}.forward` and have been ignored: {', '.join(ignored_columns)}."
            )

        dataset.set_format(type=dataset.format["type"], columns=columns, format_kwargs=dataset.format["format_kwargs"])

    def _get_train_sampler(self) -> Optional[torch.utils.data.sampler.Sampler]:
        if isinstance(self.train_dataset, torch.utils.data.IterableDataset) or not isinstance(
            self.train_dataset, collections.abc.Sized
        ):
            return None

        # Build the sampler.
        if self.args.group_by_length:
            model_input_name = self.tokenizer.model_input_names[0] if self.tokenizer is not None else None
            if self.args.world_size <= 1:
                return LengthGroupedSampler(
                    self.train_dataset, self.args.train_batch_size, model_input_name=model_input_name
                )
            else:
                return DistributedLengthGroupedSampler(
                    self.train_dataset,
                    self.args.train_batch_size,
                    num_replicas=self.args.world_size,
                    rank=self.args.process_index,
                    model_input_name=model_input_name,
                )

        else:
            if self.args.world_size <= 1:
                return RandomSampler(self.train_dataset)
            elif self.args.parallel_mode == ParallelMode.TPU and not self.args.dataloader_drop_last:
                # Use a loop for TPUs when drop_last is False to have all batches have the same size.
                return DistributedSamplerWithLoop(
                    self.train_dataset,
                    batch_size=self.args.per_device_train_batch_size,
                    num_replicas=self.args.world_size,
                    rank=self.args.process_index,
                )
            else:
                return DistributedSampler(
                    self.train_dataset, num_replicas=self.args.world_size, rank=self.args.process_index
                )

    def get_train_dataloader(self) -> DataLoader:
        """
        Returns the training :class:`~torch.utils.data.DataLoader`.

        Will use no sampler if :obj:`self.train_dataset` does not implement :obj:`__len__`, a random sampler (adapted
        to distributed training if necessary) otherwise.

        Subclass and override this method if you want to inject some custom behavior.
        """
        if self.train_dataset is None:
            raise ValueError("Trainer: training requires a train_dataset.")
        train_sampler = self._get_train_sampler()

        return DataLoader(
            self.train_dataset,
            batch_size=self.args.train_batch_size,
            sampler=train_sampler,
            collate_fn=self.data_collator,
            drop_last=self.args.dataloader_drop_last,
            num_workers=self.args.dataloader_num_workers,
            pin_memory=self.args.dataloader_pin_memory,
        )

    def _get_eval_sampler(self, eval_dataset: Dataset) -> Optional[torch.utils.data.sampler.Sampler]:
        if is_torch_tpu_available():
            return SequentialDistributedSampler(eval_dataset, num_replicas=xm.xrt_world_size(), rank=xm.get_ordinal())
        elif self.args.local_rank != -1:
            return SequentialDistributedSampler(eval_dataset)
        else:
            return SequentialSampler(eval_dataset)

    def get_eval_dataloader(self, eval_dataset: Optional[Dataset] = None) -> DataLoader:
        """
        Returns the evaluation :class:`~torch.utils.data.DataLoader`.

        Subclass and override this method if you want to inject some custom behavior.

        Args:
            eval_dataset (:obj:`torch.utils.data.dataset.Dataset`, `optional`):
                If provided, will override :obj:`self.eval_dataset`. If it is an :obj:`datasets.Dataset`, columns not
                accepted by the ``model.forward()`` method are automatically removed. It must implement :obj:`__len__`.
        """
        if eval_dataset is None and self.eval_dataset is None:
            raise ValueError("Trainer: evaluation requires an eval_dataset.")
        elif eval_dataset is not None and not isinstance(eval_dataset, collections.abc.Sized):
            raise ValueError("eval_dataset must implement __len__")
        elif is_datasets_available() and isinstance(eval_dataset, datasets.Dataset):
            self._remove_unused_columns(eval_dataset, description="evaluation")
        eval_dataset = eval_dataset if eval_dataset is not None else self.eval_dataset
        eval_sampler = self._get_eval_sampler(eval_dataset)

        return DataLoader(
            eval_dataset,
            sampler=eval_sampler,
            batch_size=self.args.eval_batch_size,
            collate_fn=self.data_collator,
            drop_last=self.args.dataloader_drop_last,
            num_workers=self.args.dataloader_num_workers,
            pin_memory=self.args.dataloader_pin_memory,
        )

    def get_test_dataloader(self, test_dataset: Dataset) -> DataLoader:
        """
        Returns the test :class:`~torch.utils.data.DataLoader`.

        Subclass and override this method if you want to inject some custom behavior.

        Args:
            test_dataset (:obj:`torch.utils.data.dataset.Dataset`, `optional`):
                The test dataset to use. If it is an :obj:`datasets.Dataset`, columns not accepted by the
                ``model.forward()`` method are automatically removed. It must implement :obj:`__len__`.
        """
        if not isinstance(test_dataset, collections.abc.Sized):
            raise ValueError("test_dataset must implement __len__")
        elif is_datasets_available() and isinstance(test_dataset, datasets.Dataset):
            self._remove_unused_columns(test_dataset, description="test")
        test_sampler = self._get_eval_sampler(test_dataset)

        # We use the same batch_size as for eval.
        return DataLoader(
            test_dataset,
            sampler=test_sampler,
            batch_size=self.args.eval_batch_size,
            collate_fn=self.data_collator,
            drop_last=self.args.dataloader_drop_last,
            pin_memory=self.args.dataloader_pin_memory,
        )

    def create_optimizer_and_scheduler(self, num_training_steps: int):
        """
        Setup the optimizer and the learning rate scheduler.

        We provide a reasonable default that works well. If you want to use something else, you can pass a tuple in the
        Trainer's init through :obj:`optimizers`, or subclass and override this method (or :obj:`create_optimizer`
        and/or :obj:`create_scheduler`) in a subclass.
        """
        self.create_optimizer()
        self.create_scheduler(num_training_steps)

    def create_optimizer(self):
        """
        Setup the optimizer.

        We provide a reasonable default that works well. If you want to use something else, you can pass a tuple in the
        Trainer's init through :obj:`optimizers`, or subclass and override this method in a subclass.
        """
        if self.optimizer is None:
            decay_parameters = get_parameter_names(self.model, [torch.nn.LayerNorm])
            decay_parameters = [name for name in decay_parameters if "bias" not in name]
            optimizer_grouped_parameters = [
                {
                    "params": [p for n, p in self.model.named_parameters() if n in decay_parameters],
                    "weight_decay": self.args.weight_decay,
                },
                {
                    "params": [p for n, p in self.model.named_parameters() if n not in decay_parameters],
                    "weight_decay": 0.0,
                },
            ]
            optimizer_cls = Adafactor if self.args.adafactor else AdamW
            if self.args.adafactor:
                optimizer_cls = Adafactor
                optimizer_kwargs = {"scale_parameter": False, "relative_step": False}
            else:
                optimizer_cls = AdamW
                optimizer_kwargs = {
                    "betas": (self.args.adam_beta1, self.args.adam_beta2),
                    "eps": self.args.adam_epsilon,
                }
            optimizer_kwargs["lr"] = self.args.learning_rate
            if self.sharded_ddp == ShardedDDPOption.SIMPLE:
                self.optimizer = OSS(
                    params=optimizer_grouped_parameters,
                    optim=optimizer_cls,
                    **optimizer_kwargs,
                )
            else:
                self.optimizer = optimizer_cls(optimizer_grouped_parameters, **optimizer_kwargs)

    def create_scheduler(self, num_training_steps: int):
        """
        Setup the scheduler. The optimizer of the trainer must have been set up before this method is called.

        Args:
            num_training_steps (int): The number of training steps to do.
        """
        if self.lr_scheduler is None:
            warmup_steps = (
                self.args.warmup_steps
                if self.args.warmup_steps > 0
                else math.ceil(num_training_steps * self.args.warmup_ratio)
            )

            self.lr_scheduler = get_scheduler(
                self.args.lr_scheduler_type,
                self.optimizer,
                num_warmup_steps=warmup_steps,
                num_training_steps=num_training_steps,
            )

    def num_examples(self, dataloader: DataLoader) -> int:
        """
        Helper to get number of samples in a :class:`~torch.utils.data.DataLoader` by accessing its dataset.

        Will raise an exception if the underlying dataset dese not implement method :obj:`__len__`
        """
        return len(dataloader.dataset)

    def _hp_search_setup(self, trial: Union["optuna.Trial", Dict[str, Any]]):
        """ HP search setup code """
        self._trial = trial

        if self.hp_search_backend is None or trial is None:
            return

        params = self.hp_space(trial) if self.hp_search_backend == HPSearchBackend.OPTUNA else trial
        for key, value in params.items():
            if not hasattr(self.args, key):
                raise AttributeError(
                    f"Trying to set {key} in the hyperparameter search but there is no corresponding field in `TrainingArguments`."
                )
            old_attr = getattr(self.args, key, None)
            # Casting value to the proper type
            if old_attr is not None:
                value = type(old_attr)(value)
            setattr(self.args, key, value)
        if self.hp_search_backend == HPSearchBackend.OPTUNA:
            logger.info("Trial:", trial.params)

    def _report_to_hp_search(
        self, trial: Union["optuna.Trial", Dict[str, Any]], epoch: int, metrics: Dict[str, float]
    ):
        if self.hp_search_backend is None or trial is None:
            return
        self.objective = self.compute_objective(metrics.copy())
        if self.hp_search_backend == HPSearchBackend.OPTUNA:
            import optuna

            trial.report(self.objective, epoch)
            if trial.should_prune():
                raise optuna.TrialPruned()
        elif self.hp_search_backend == HPSearchBackend.RAY:
            from ray import tune

            if self.control.should_save:
                self._tune_save_checkpoint()
            tune.report(objective=self.objective, **metrics)

    def _tune_save_checkpoint(self):
        from ray import tune

        if not self.use_tune_checkpoints:
            return
        with tune.checkpoint_dir(step=self.state.global_step) as checkpoint_dir:
            output_dir = os.path.join(checkpoint_dir, f"{PREFIX_CHECKPOINT_DIR}-{self.state.global_step}")
            self.save_model(output_dir)
            if self.is_world_process_zero():
                self.state.save_to_json(os.path.join(output_dir, "trainer_state.json"))
                torch.save(self.optimizer.state_dict(), os.path.join(output_dir, "optimizer.pt"))
                torch.save(self.lr_scheduler.state_dict(), os.path.join(output_dir, "scheduler.pt"))

    def call_model_init(self, trial=None):
        model_init_argcount = len(inspect.signature(self.model_init).parameters)
        if model_init_argcount == 0:
            model = self.model_init()
        elif model_init_argcount == 1:
            model = self.model_init(trial)
        else:
            raise RuntimeError("model_init should have 0 or 1 argument.")

        if model is None:
            raise RuntimeError("model_init should not return None.")

        return model

    def _wrap_model(self, model, training=True):
        # already initialized its own DDP and AMP
        if self.deepspeed:
            return self.deepspeed

        # train/eval could be run multiple-times - if already wrapped, don't re-wrap it again
        if unwrap_model(model) is not model:
            return model

        # Mixed precision training with apex (torch < 1.6)
        if self.use_apex and training:
            model, self.optimizer = amp.initialize(model, self.optimizer, opt_level=self.args.fp16_opt_level)

        # Multi-gpu training (should be after apex fp16 initialization)
        if self.args.n_gpu > 1:
            model = torch.nn.DataParallel(model)

        # Note: in torch.distributed mode, there's no point in wrapping the model
        # inside a DistributedDataParallel as we'll be under `no_grad` anyways.
        if not training:
            return model

        # Distributed training (should be after apex fp16 initialization)
        if self.sharded_ddp is not None:
            # Sharded DDP!
            if self.sharded_ddp == ShardedDDPOption.SIMPLE:
                model = ShardedDDP(model, self.optimizer)
            else:
                mixed_precision = self.args.fp16
                cpu_offload = ShardedDDPOption.OFFLOAD in self.args.sharded_ddp
                zero_3 = self.sharded_ddp == ShardedDDPOption.ZERO_DP_3
                # XXX: Breaking the self.model convention but I see no way around it for now.
                if ShardedDDPOption.AUTO_WRAP in self.args.sharded_ddp:
                    model = auto_wrap(model)
                self.model = model = FullyShardedDDP(
                    model,
                    mixed_precision=mixed_precision,
                    reshard_after_forward=zero_3,
                    cpu_offload=cpu_offload,
                ).to(self.args.device)

        elif is_sagemaker_distributed_available():
            model = DDP(model, device_ids=[dist.get_local_rank()], broadcast_buffers=False)
        elif self.args.local_rank != -1:
            if self.args.ddp_find_unused_parameters is not None:
                find_unused_parameters = self.args.ddp_find_unused_parameters
            elif isinstance(model, PreTrainedModel):
                # find_unused_parameters breaks checkpointing as per
                # https://github.com/huggingface/transformers/pull/4659#issuecomment-643356021
                find_unused_parameters = not getattr(model.config, "gradient_checkpointing", False)
            else:
                find_unused_parameters = True
            model = torch.nn.parallel.DistributedDataParallel(
                model,
                device_ids=[self.args.local_rank],
                output_device=self.args.local_rank,
                find_unused_parameters=find_unused_parameters,
            )

        return model

    def train(
        self,
        resume_from_checkpoint: Optional[Union[str, bool]] = None,
        trial: Union["optuna.Trial", Dict[str, Any]] = None,
        **kwargs,
    ):
        """
        Main training entry point.

        Args:
            resume_from_checkpoint (:obj:`str` or :obj:`bool`, `optional`):
                If a :obj:`str`, local path to a saved checkpoint as saved by a previous instance of
                :class:`~transformers.Trainer`. If a :obj:`bool` and equals `True`, load the last checkpoint in
                `args.output_dir` as saved by a previous instance of :class:`~transformers.Trainer`. If present,
                training will resume from the model/optimizer/scheduler states loaded here.
            trial (:obj:`optuna.Trial` or :obj:`Dict[str, Any]`, `optional`):
                The trial run or the hyperparameter dictionary for hyperparameter search.
            kwargs:
                Additional keyword arguments used to hide deprecated arguments
        """

        # memory metrics - must set up as early as possible
        self._memory_tracker.start()

        self.is_in_train = True

        if "model_path" in kwargs:
            resume_from_checkpoint = kwargs.pop("model_path")
            warnings.warn(
                "`model_path` is deprecated and will be removed in a future version. Use `resume_from_checkpoint` "
                "instead.",
                FutureWarning,
            )
        if len(kwargs) > 0:
            raise TypeError(f"train() received got unexpected keyword arguments: {', '.join(list(kwargs.keys()))}.")
        # This might change the seed so needs to run first.
        self._hp_search_setup(trial)

        # Model re-init
        model_reloaded = False
        if self.model_init is not None:
            # Seed must be set before instantiating the model when using model_init.
            set_seed(self.args.seed)
            self.model = self.call_model_init(trial)
            model_reloaded = True
            # Reinitializes optimizer and scheduler
            self.optimizer, self.lr_scheduler = None, None

        # Load potential model checkpoint
        if isinstance(resume_from_checkpoint, bool) and resume_from_checkpoint:
            resume_from_checkpoint = get_last_checkpoint(self.args.output_dir)
            if resume_from_checkpoint is None:
                raise ValueError(f"No valid checkpoint found in output directory ({self.args.output_dir})")

        if resume_from_checkpoint is not None:
            if not os.path.isfile(os.path.join(resume_from_checkpoint, WEIGHTS_NAME)):
                raise ValueError(f"Can't find a valid checkpoint at {resume_from_checkpoint}")

            logger.info(f"Loading model from {resume_from_checkpoint}).")

            if self.deepspeed:
                # will be resumed in init_deepspeed
                pass
            elif isinstance(self.model, PreTrainedModel):
                self.model = self.model.from_pretrained(resume_from_checkpoint)
                model_reloaded = True
            else:
                state_dict = torch.load(os.path.join(resume_from_checkpoint, WEIGHTS_NAME))
                self.model.load_state_dict(state_dict)

        # If model was re-initialized, put it on the right device and update self.model_wrapped
        if model_reloaded:
            if self.place_model_on_device:
                self.model = self.model.to(self.args.device)
            self.model_wrapped = self.model

        # Keeping track whether we can can len() on the dataset or not
        train_dataset_is_sized = isinstance(self.train_dataset, collections.abc.Sized)

        # Data loader and number of training steps
        train_dataloader = self.get_train_dataloader()

        # Setting up training control variables:
        # number of training epochs: num_train_epochs
        # number of training steps per epoch: num_update_steps_per_epoch
        # total number of training steps to execute: max_steps
        if train_dataset_is_sized:
            num_update_steps_per_epoch = len(train_dataloader) // self.args.gradient_accumulation_steps
            num_update_steps_per_epoch = max(num_update_steps_per_epoch, 1)
            if self.args.max_steps > 0:
                max_steps = self.args.max_steps
                num_train_epochs = self.args.max_steps // num_update_steps_per_epoch + int(
                    self.args.max_steps % num_update_steps_per_epoch > 0
                )
            else:
                max_steps = math.ceil(self.args.num_train_epochs * num_update_steps_per_epoch)
                num_train_epochs = math.ceil(self.args.num_train_epochs)
        else:
            # see __init__. max_steps is set when the dataset has no __len__
            max_steps = self.args.max_steps
            num_train_epochs = 1
            num_update_steps_per_epoch = max_steps

        delay_optimizer_creation = self.sharded_ddp is not None and self.sharded_ddp != ShardedDDPOption.SIMPLE
        if self.args.deepspeed:
<<<<<<< HEAD
            deepspeed_engine, optimizer, lr_scheduler = init_deepspeed(self, num_training_steps=max_steps)
            self.model = deepspeed_engine.module
            self.model_wrapped = deepspeed_engine
            self.deepspeed = deepspeed_engine
=======
            model, optimizer, lr_scheduler = init_deepspeed(
                self, num_training_steps=max_steps, resume_from_checkpoint=resume_from_checkpoint
            )
            self.model = model.module
            self.model_wrapped = model
            self.deepspeed = model  # DeepSpeedEngine object
>>>>>>> 85a114ef
            self.optimizer = optimizer
            self.lr_scheduler = lr_scheduler
        elif not delay_optimizer_creation:
            self.create_optimizer_and_scheduler(num_training_steps=max_steps)

        self.state = TrainerState()
        self.state.is_hyper_param_search = trial is not None

        model = self._wrap_model(self.model_wrapped)

        # for the rest of this function `model` is the outside model, whether it was wrapped or not
        if model is not self.model:
            self.model_wrapped = model

        if delay_optimizer_creation:
            self.create_optimizer_and_scheduler(num_training_steps=max_steps)

        # Check if saved optimizer or scheduler states exist
        self._load_optimizer_and_scheduler(resume_from_checkpoint)

        # important: at this point:
        # self.model         is the Transformers Model
        # self.model_wrapped is DDP(Transformers Model), Deepspeed(Transformers Model), etc.

        # Train!
        if is_torch_tpu_available():
            world_size = xm.xrt_world_size()
        elif self.args.local_rank != -1:
            world_size = dist.get_world_size()
        else:
            world_size = 1

        total_train_batch_size = self.args.train_batch_size * self.args.gradient_accumulation_steps * world_size
        num_examples = (
            self.num_examples(train_dataloader)
            if train_dataset_is_sized
            else total_train_batch_size * self.args.max_steps
        )

        logger.info("***** Running training *****")
        logger.info(f"  Num examples = {num_examples}")
        logger.info(f"  Num Epochs = {num_train_epochs}")
        logger.info(f"  Instantaneous batch size per device = {self.args.per_device_train_batch_size}")
        logger.info(f"  Total train batch size (w. parallel, distributed & accumulation) = {total_train_batch_size}")
        logger.info(f"  Gradient Accumulation steps = {self.args.gradient_accumulation_steps}")
        logger.info(f"  Total optimization steps = {max_steps}")

        self.state.epoch = 0
        start_time = time.time()
        epochs_trained = 0
        steps_trained_in_current_epoch = 0

        # Check if continuing training from a checkpoint
        if resume_from_checkpoint is not None and os.path.isfile(
            os.path.join(resume_from_checkpoint, "trainer_state.json")
        ):
            self.state = TrainerState.load_from_json(os.path.join(resume_from_checkpoint, "trainer_state.json"))
            epochs_trained = self.state.global_step // num_update_steps_per_epoch
            if not self.args.ignore_data_skip:
                steps_trained_in_current_epoch = self.state.global_step % (num_update_steps_per_epoch)
                steps_trained_in_current_epoch *= self.args.gradient_accumulation_steps
            else:
                steps_trained_in_current_epoch = 0

            logger.info("  Continuing training from checkpoint, will skip to saved global_step")
            logger.info(f"  Continuing training from epoch {epochs_trained}")
            logger.info(f"  Continuing training from global step {self.state.global_step}")
            if not self.args.ignore_data_skip:
                logger.info(
                    f"  Will skip the first {epochs_trained} epochs then the first {steps_trained_in_current_epoch} "
                    "batches in the first epoch."
                )

        # Update the references
        self.callback_handler.model = self.model
        self.callback_handler.optimizer = self.optimizer
        self.callback_handler.lr_scheduler = self.lr_scheduler
        self.callback_handler.train_dataloader = train_dataloader
        self.state.trial_name = self.hp_name(trial) if self.hp_name is not None else None
        self.state.trial_params = hp_params(trial) if trial is not None else None
        # This should be the same if the state has been saved but in case the training arguments changed, it's safer
        # to set this after the load.
        self.state.max_steps = max_steps
        self.state.num_train_epochs = num_train_epochs
        self.state.is_local_process_zero = self.is_local_process_zero()
        self.state.is_world_process_zero = self.is_world_process_zero()

        # tr_loss is a tensor to avoid synchronization of TPUs through .item()
        tr_loss = torch.tensor(0.0).to(self.args.device)
        # _total_loss_scalar is updated everytime .item() has to be called on tr_loss and stores the sum of all losses
        self._total_loss_scalar = 0.0
        self._globalstep_last_logged = self.state.global_step
        self._total_flos = self.state.total_flos
        model.zero_grad()

        self.control = self.callback_handler.on_train_begin(self.args, self.state, self.control)

        # Skip the first epochs_trained epochs to get the random state of the dataloader at the right point.
        if not self.args.ignore_data_skip:
            for epoch in range(epochs_trained):
                # We just need to begin an iteration to create the randomization of the sampler.
                for _ in train_dataloader:
                    break

        for epoch in range(epochs_trained, num_train_epochs):
            if isinstance(train_dataloader, DataLoader) and isinstance(train_dataloader.sampler, DistributedSampler):
                train_dataloader.sampler.set_epoch(epoch)

            if is_torch_tpu_available():
                parallel_loader = pl.ParallelLoader(train_dataloader, [self.args.device]).per_device_loader(
                    self.args.device
                )
                epoch_iterator = parallel_loader
            else:
                epoch_iterator = train_dataloader

            # Reset the past mems state at the beginning of each epoch if necessary.
            if self.args.past_index >= 0:
                self._past = None

            steps_in_epoch = (
                len(epoch_iterator)
                if train_dataset_is_sized
                else self.args.max_steps * self.args.gradient_accumulation_steps
            )
            self.control = self.callback_handler.on_epoch_begin(self.args, self.state, self.control)

            for step, inputs in enumerate(epoch_iterator):

                # Skip past any already trained steps if resuming training
                if steps_trained_in_current_epoch > 0:
                    steps_trained_in_current_epoch -= 1
                    continue

                if (step + 1) % self.args.gradient_accumulation_steps == 0:
                    self.control = self.callback_handler.on_step_begin(self.args, self.state, self.control)

                if (
                    ((step + 1) % self.args.gradient_accumulation_steps != 0)
                    and self.args.local_rank != -1
                    and self.args._no_sync_in_gradient_accumulation
                ):
                    # Avoid unnecessary DDP synchronization since there will be no backward pass on this example.
                    with model.no_sync():
                        tr_loss += self.training_step(model, inputs)
                else:
                    tr_loss += self.training_step(model, inputs)
                self._total_flos += float(self.floating_point_ops(inputs))

                # Optimizer step for deepspeed must be called on every step regardless of the value of gradient_accumulation_steps
                if self.deepspeed:
                    self.deepspeed.step()

                if (step + 1) % self.args.gradient_accumulation_steps == 0 or (
                    # last step in epoch but step is always smaller than gradient_accumulation_steps
                    steps_in_epoch <= self.args.gradient_accumulation_steps
                    and (step + 1) == steps_in_epoch
                ):
                    # Gradient clipping
                    if self.args.max_grad_norm is not None and self.args.max_grad_norm > 0 and not self.deepspeed:
                        # deepspeed does its own clipping

                        if self.use_amp:
                            # AMP: gradients need unscaling
                            self.scaler.unscale_(self.optimizer)

                        if hasattr(self.optimizer, "clip_grad_norm"):
                            # Some optimizers (like the sharded optimizer) have a specific way to do gradient clipping
                            self.optimizer.clip_grad_norm(self.args.max_grad_norm)
                        elif hasattr(model, "clip_grad_norm_"):
                            # Some models (like FullyShardedDDP) have a specific way to do gradient clipping
                            model.clip_grad_norm_(self.args.max_grad_norm)
                        else:
                            # Revert to normal clipping otherwise, handling Apex or full precision
                            torch.nn.utils.clip_grad_norm_(
                                amp.master_params(self.optimizer) if self.use_apex else model.parameters(),
                                self.args.max_grad_norm,
                            )

                    # Optimizer step
                    if self.deepspeed:
                        pass  # called outside the loop
                    elif is_torch_tpu_available():
                        xm.optimizer_step(self.optimizer)
                    elif self.use_amp:
                        self.scaler.step(self.optimizer)
                        self.scaler.update()
                    else:
                        self.optimizer.step()

                    if not self.deepspeed:
                        self.lr_scheduler.step()

                    model.zero_grad()
                    self.state.global_step += 1
                    self.state.epoch = epoch + (step + 1) / steps_in_epoch
                    self.control = self.callback_handler.on_step_end(self.args, self.state, self.control)

                    self._maybe_log_save_evaluate(tr_loss, model, trial, epoch)

                if self.control.should_epoch_stop or self.control.should_training_stop:
                    break

            self.control = self.callback_handler.on_epoch_end(self.args, self.state, self.control)
            self._maybe_log_save_evaluate(tr_loss, model, trial, epoch)

            if self.args.tpu_metrics_debug or self.args.debug:
                if is_torch_tpu_available():
                    # tpu-comment: Logging debug metrics for PyTorch/XLA (compile, execute times, ops, etc.)
                    xm.master_print(met.metrics_report())
                else:
                    logger.warning(
                        "You enabled PyTorch/XLA debug metrics but you don't have a TPU "
                        "configured. Check your training configuration if this is unexpected."
                    )
            if self.control.should_training_stop:
                break

        if self.args.past_index and hasattr(self, "_past"):
            # Clean the state at the end of training
            delattr(self, "_past")

        logger.info("\n\nTraining completed. Do not forget to share your model on huggingface.co/models =)\n\n")
        if self.args.load_best_model_at_end and self.state.best_model_checkpoint is not None:
            # Wait for everyone to get here so we are sur the model has been saved by process 0.
            if is_torch_tpu_available():
                xm.rendezvous("load_best_model_at_end")
            elif self.args.local_rank != -1:
                dist.barrier()

            logger.info(
                f"Loading best model from {self.state.best_model_checkpoint} (score: {self.state.best_metric})."
            )
            if isinstance(self.model, PreTrainedModel):
                self.model = self.model.from_pretrained(self.state.best_model_checkpoint)
                if self.place_model_on_device:
                    self.model = self.model.to(self.args.device)
            else:
                state_dict = torch.load(os.path.join(self.state.best_model_checkpoint, WEIGHTS_NAME))
                self.model.load_state_dict(state_dict)

            if self.deepspeed:
                self.deepspeed.load_checkpoint(
                    self.state.best_model_checkpoint, load_optimizer_states=False, load_lr_scheduler_states=False
                )

        metrics = speed_metrics("train", start_time, self.state.max_steps)
        if self._total_flos is not None:
            self.store_flos()
            metrics["total_flos"] = self.state.total_flos
        self.log(metrics)

        self.control = self.callback_handler.on_train_end(self.args, self.state, self.control)
        # add remaining tr_loss
        self._total_loss_scalar += tr_loss.item()

        # if self.deepspeed:
        #     # free up any memory that might be useful for eval
        #     # self.deepspeed = None
        #     # self.optimizer = None
        #     # self.lr_scheduler = None
        #     self.model_wrapped = self.model
        #     gc.collect()  # force memory release
        #     # to restore normal behavior outside of train replay the place_model_on_device logic w/o deepspeed
        #     self.place_model_on_device = self.args.place_model_on_device
        #     if self.is_model_parallel:
        #         self.place_model_on_device = False

        self.is_in_train = False

        self._memory_tracker.stop_and_update_metrics(metrics)

        return TrainOutput(self.state.global_step, self._total_loss_scalar / self.state.global_step, metrics)

    def _maybe_log_save_evaluate(self, tr_loss, model, trial, epoch):
        if self.control.should_log:
            logs: Dict[str, float] = {}
            tr_loss_scalar = tr_loss.item()
            # reset tr_loss to zero
            tr_loss -= tr_loss

            logs["loss"] = round(tr_loss_scalar / (self.state.global_step - self._globalstep_last_logged), 4)
            logs["learning_rate"] = self._get_learning_rate()

            self._total_loss_scalar += tr_loss_scalar
            self._globalstep_last_logged = self.state.global_step

            self.log(logs)

        metrics = None
        if self.control.should_evaluate:
            metrics = self.evaluate()
            self._report_to_hp_search(trial, epoch, metrics)

        if self.control.should_save:
            self._save_checkpoint(model, trial, metrics=metrics)
            self.control = self.callback_handler.on_save(self.args, self.state, self.control)

    def _save_checkpoint(self, model, trial, metrics=None):
        # In all cases, including ddp/dp/deepspeed, self.model is always a reference to the model we
        # want to save except FullyShardedDDP.
        # assert unwrap_model(model) is self.model, "internal model should be a reference to self.model"

        # Save model checkpoint
        checkpoint_folder = f"{PREFIX_CHECKPOINT_DIR}-{self.state.global_step}"

        if self.hp_search_backend is not None and trial is not None:
            if self.hp_search_backend == HPSearchBackend.OPTUNA:
                run_id = trial.number
            else:
                from ray import tune

                run_id = tune.get_trial_id()
            run_name = self.hp_name(trial) if self.hp_name is not None else f"run-{run_id}"
            run_dir = os.path.join(self.args.output_dir, run_name)
        else:
            run_dir = self.args.output_dir
            self.store_flos()

        output_dir = os.path.join(run_dir, checkpoint_folder)
        self.save_model(output_dir)
        if self.deepspeed:
            self.deepspeed.save_checkpoint(output_dir)

        # Save optimizer and scheduler
        if self.sharded_ddp == ShardedDDPOption.SIMPLE:
            self.optimizer.consolidate_state_dict()

        if is_torch_tpu_available():
            xm.rendezvous("saving_optimizer_states")
            xm.save(self.optimizer.state_dict(), os.path.join(output_dir, "optimizer.pt"))
            with warnings.catch_warnings(record=True) as caught_warnings:
                xm.save(self.lr_scheduler.state_dict(), os.path.join(output_dir, "scheduler.pt"))
                reissue_pt_warnings(caught_warnings)
        elif self.is_world_process_zero() and not self.deepspeed:
            # deepspeed.save_checkpoint above saves model/optim/sched
            torch.save(self.optimizer.state_dict(), os.path.join(output_dir, "optimizer.pt"))
            with warnings.catch_warnings(record=True) as caught_warnings:
                torch.save(self.lr_scheduler.state_dict(), os.path.join(output_dir, "scheduler.pt"))
            reissue_pt_warnings(caught_warnings)

        # Determine the new best metric / best model checkpoint
        if metrics is not None and self.args.metric_for_best_model is not None:
            metric_to_check = self.args.metric_for_best_model
            if not metric_to_check.startswith("eval_"):
                metric_to_check = f"eval_{metric_to_check}"
            metric_value = metrics[metric_to_check]

            operator = np.greater if self.args.greater_is_better else np.less
            if (
                self.state.best_metric is None
                or self.state.best_model_checkpoint is None
                or operator(metric_value, self.state.best_metric)
            ):
                self.state.best_metric = metric_value
                self.state.best_model_checkpoint = output_dir

        # Save the Trainer state
        if self.is_world_process_zero():
            self.state.save_to_json(os.path.join(output_dir, "trainer_state.json"))

        # Maybe delete some older checkpoints.
        if self.is_world_process_zero():
            self._rotate_checkpoints(use_mtime=True, output_dir=run_dir)

    def _load_optimizer_and_scheduler(self, checkpoint):
        """If optimizer and scheduler states exist, load them."""
        if checkpoint is None:
            return

        if self.deepspeed:
            # deepspeed loads optimizer/lr_scheduler together with the model in init_deepspeed
            return

        if os.path.isfile(os.path.join(checkpoint, "optimizer.pt")) and os.path.isfile(
            os.path.join(checkpoint, "scheduler.pt")
        ):
            # Load in optimizer and scheduler states
            if is_torch_tpu_available():
                # On TPU we have to take some extra precautions to properly load the states on the right device.
                optimizer_state = torch.load(os.path.join(checkpoint, "optimizer.pt"), map_location="cpu")
                with warnings.catch_warnings(record=True) as caught_warnings:
                    lr_scheduler_state = torch.load(os.path.join(checkpoint, "scheduler.pt"), map_location="cpu")
                reissue_pt_warnings(caught_warnings)

                xm.send_cpu_data_to_device(optimizer_state, self.args.device)
                xm.send_cpu_data_to_device(lr_scheduler_state, self.args.device)

                self.optimizer.load_state_dict(optimizer_state)
                self.lr_scheduler.load_state_dict(lr_scheduler_state)
            else:
                self.optimizer.load_state_dict(
                    torch.load(os.path.join(checkpoint, "optimizer.pt"), map_location=self.args.device)
                )
                with warnings.catch_warnings(record=True) as caught_warnings:
                    self.lr_scheduler.load_state_dict(torch.load(os.path.join(checkpoint, "scheduler.pt")))
                reissue_pt_warnings(caught_warnings)

    def hyperparameter_search(
        self,
        hp_space: Optional[Callable[["optuna.Trial"], Dict[str, float]]] = None,
        compute_objective: Optional[Callable[[Dict[str, float]], float]] = None,
        n_trials: int = 20,
        direction: str = "minimize",
        backend: Optional[Union["str", HPSearchBackend]] = None,
        hp_name: Optional[Callable[["optuna.Trial"], str]] = None,
        **kwargs,
    ) -> BestRun:
        """
        Launch an hyperparameter search using ``optuna`` or ``Ray Tune``. The optimized quantity is determined by
        :obj:`compute_objective`, which defaults to a function returning the evaluation loss when no metric is
        provided, the sum of all metrics otherwise.

        .. warning::

            To use this method, you need to have provided a ``model_init`` when initializing your
            :class:`~transformers.Trainer`: we need to reinitialize the model at each new run. This is incompatible
            with the ``optimizers`` argument, so you need to subclass :class:`~transformers.Trainer` and override the
            method :meth:`~transformers.Trainer.create_optimizer_and_scheduler` for custom optimizer/scheduler.

        Args:
            hp_space (:obj:`Callable[["optuna.Trial"], Dict[str, float]]`, `optional`):
                A function that defines the hyperparameter search space. Will default to
                :func:`~transformers.trainer_utils.default_hp_space_optuna` or
                :func:`~transformers.trainer_utils.default_hp_space_ray` depending on your backend.
            compute_objective (:obj:`Callable[[Dict[str, float]], float]`, `optional`):
                A function computing the objective to minimize or maximize from the metrics returned by the
                :obj:`evaluate` method. Will default to :func:`~transformers.trainer_utils.default_compute_objective`.
            n_trials (:obj:`int`, `optional`, defaults to 100):
                The number of trial runs to test.
            direction(:obj:`str`, `optional`, defaults to :obj:`"minimize"`):
                Whether to optimize greater or lower objects. Can be :obj:`"minimize"` or :obj:`"maximize"`, you should
                pick :obj:`"minimize"` when optimizing the validation loss, :obj:`"maximize"` when optimizing one or
                several metrics.
            backend(:obj:`str` or :class:`~transformers.training_utils.HPSearchBackend`, `optional`):
                The backend to use for hyperparameter search. Will default to optuna or Ray Tune, depending on which
                one is installed. If both are installed, will default to optuna.
            kwargs:
                Additional keyword arguments passed along to :obj:`optuna.create_study` or :obj:`ray.tune.run`. For
                more information see:

                - the documentation of `optuna.create_study
                  <https://optuna.readthedocs.io/en/stable/reference/generated/optuna.study.create_study.html>`__
                - the documentation of `tune.run
                  <https://docs.ray.io/en/latest/tune/api_docs/execution.html#tune-run>`__

        Returns:
            :class:`transformers.trainer_utils.BestRun`: All the information about the best run.
        """
        if backend is None:
            backend = default_hp_search_backend()
            if backend is None:
                raise RuntimeError(
                    "At least one of optuna or ray should be installed. "
                    "To install optuna run `pip install optuna`."
                    "To install ray run `pip install ray[tune]`."
                )
        backend = HPSearchBackend(backend)
        if backend == HPSearchBackend.OPTUNA and not is_optuna_available():
            raise RuntimeError("You picked the optuna backend, but it is not installed. Use `pip install optuna`.")
        if backend == HPSearchBackend.RAY and not is_ray_tune_available():
            raise RuntimeError(
                "You picked the Ray Tune backend, but it is not installed. Use `pip install 'ray[tune]'`."
            )
        self.hp_search_backend = backend
        if self.model_init is None:
            raise RuntimeError(
                "To use hyperparameter search, you need to pass your model through a model_init function."
            )

        self.hp_space = default_hp_space[backend] if hp_space is None else hp_space
        self.hp_name = hp_name
        self.compute_objective = default_compute_objective if compute_objective is None else compute_objective

        run_hp_search = run_hp_search_optuna if backend == HPSearchBackend.OPTUNA else run_hp_search_ray
        best_run = run_hp_search(self, n_trials, direction, **kwargs)

        self.hp_search_backend = None
        return best_run

    def log(self, logs: Dict[str, float]) -> None:
        """
        Log :obj:`logs` on the various objects watching training.

        Subclass and override this method to inject custom behavior.

        Args:
            logs (:obj:`Dict[str, float]`):
                The values to log.
        """
        if self.state.epoch is not None:
            logs["epoch"] = round(self.state.epoch, 2)

        output = {**logs, **{"step": self.state.global_step}}
        self.state.log_history.append(output)
        self.control = self.callback_handler.on_log(self.args, self.state, self.control, logs)

    def _prepare_inputs(self, inputs: Dict[str, Union[torch.Tensor, Any]]) -> Dict[str, Union[torch.Tensor, Any]]:
        """
        Prepare :obj:`inputs` before feeding them to the model, converting them to tensors if they are not already and
        handling potential state.
        """
        for k, v in inputs.items():
            if isinstance(v, torch.Tensor):
                inputs[k] = v.to(self.args.device)

        if self.args.past_index >= 0 and self._past is not None:
            inputs["mems"] = self._past

        return inputs

    def training_step(self, model: nn.Module, inputs: Dict[str, Union[torch.Tensor, Any]]) -> torch.Tensor:
        """
        Perform a training step on a batch of inputs.

        Subclass and override to inject custom behavior.

        Args:
            model (:obj:`nn.Module`):
                The model to train.
            inputs (:obj:`Dict[str, Union[torch.Tensor, Any]]`):
                The inputs and targets of the model.

                The dictionary will be unpacked before being fed to the model. Most models expect the targets under the
                argument :obj:`labels`. Check your model's documentation for all accepted arguments.

        Return:
            :obj:`torch.Tensor`: The tensor with training loss on this batch.
        """
        model.train()
        inputs = self._prepare_inputs(inputs)

        # print(model)
        # die

        if self.use_amp:
            with autocast():
                loss = self.compute_loss(model, inputs)
        else:
            loss = self.compute_loss(model, inputs)

        if self.args.n_gpu > 1:
            loss = loss.mean()  # mean() to average on multi-gpu parallel training

        if self.args.gradient_accumulation_steps > 1 and not self.deepspeed:
            # deepspeed handles loss scaling by gradient_accumulation_steps in its `backward`
            loss = loss / self.args.gradient_accumulation_steps

        if self.use_amp:
            self.scaler.scale(loss).backward()
        elif self.use_apex:
            with amp.scale_loss(loss, self.optimizer) as scaled_loss:
                scaled_loss.backward()
        elif self.deepspeed:
            # loss gets scaled under gradient_accumulation_steps in deepspeed
            loss = self.deepspeed.backward(loss)
        else:
            loss.backward()

        return loss.detach()

    def compute_loss(self, model, inputs, return_outputs=False):
        """
        How the loss is computed by Trainer. By default, all models return the loss in the first element.

        Subclass and override for custom behavior.
        """
        if self.label_smoother is not None and "labels" in inputs:
            labels = inputs.pop("labels")
        else:
            labels = None
        outputs = model(**inputs)
        # Save past state if it exists
        # TODO: this needs to be fixed and made cleaner later.
        if self.args.past_index >= 0:
            self._past = outputs[self.args.past_index]

        if labels is not None:
            loss = self.label_smoother(outputs, labels)
        else:
            # We don't use .loss here since the model may return tuples instead of ModelOutput.
            loss = outputs["loss"] if isinstance(outputs, dict) else outputs[0]

        return (loss, outputs) if return_outputs else loss

    def is_local_process_zero(self) -> bool:
        """
        Whether or not this process is the local (e.g., on one machine if training in a distributed fashion on several
        machines) main process.
        """
        if is_torch_tpu_available():
            return xm.is_master_ordinal(local=True)
        else:
            return self.args.local_rank in [-1, 0]

    def is_world_process_zero(self) -> bool:
        """
        Whether or not this process is the global main process (when training in a distributed fashion on several
        machines, this is only going to be :obj:`True` for one process).
        """
        if is_torch_tpu_available():
            return xm.is_master_ordinal(local=False)
        else:
            return self.args.local_rank == -1 or dist.get_rank() == 0

    def save_model(self, output_dir: Optional[str] = None):
        """
        Will save the model, so you can reload it using :obj:`from_pretrained()`.

        Will only save from the main process.
        """
        if is_torch_tpu_available():
            self._save_tpu(output_dir)
        elif (
            ShardedDDPOption.ZERO_DP_2 in self.args.sharded_ddp or ShardedDDPOption.ZERO_DP_3 in self.args.sharded_ddp
        ):
            state_dict = self.model.state_dict()
            if self.is_world_process_zero():
                self._save(output_dir, state_dict=state_dict)
        elif self.is_world_process_zero():
            self._save(output_dir)

    def _save_tpu(self, output_dir: Optional[str] = None):
        output_dir = output_dir if output_dir is not None else self.args.output_dir
        logger.info("Saving model checkpoint to %s", output_dir)

        if xm.is_master_ordinal():
            os.makedirs(output_dir, exist_ok=True)
            torch.save(self.args, os.path.join(output_dir, "training_args.bin"))

        # Save a trained model and configuration using `save_pretrained()`.
        # They can then be reloaded using `from_pretrained()`
        xm.rendezvous("saving_checkpoint")
        if not isinstance(self.model, PreTrainedModel):
            if isinstance(unwrap_model(self.model), PreTrainedModel):
                unwrap_model(self.model).save_pretrained(
                    output_dir,
                    save_config=self.is_world_process_zero(),
                    state_dict=self.model.state_dict(),
                    save_function=xm.save,
                )
            else:
                logger.info("Trainer.model is not a `PreTrainedModel`, only saving its state dict.")
                state_dict = self.model.state_dict()
                xm.save(state_dict, os.path.join(output_dir, WEIGHTS_NAME))
        else:
            self.model.save_pretrained(output_dir, save_config=self.is_world_process_zero(), save_function=xm.save)
        if self.tokenizer is not None and self.is_world_process_zero():
            self.tokenizer.save_pretrained(output_dir)

    def _save(self, output_dir: Optional[str] = None, state_dict=None):
        # If we are executing this function, we are the process zero, so we don't check for that.
        output_dir = output_dir if output_dir is not None else self.args.output_dir
        os.makedirs(output_dir, exist_ok=True)
        logger.info("Saving model checkpoint to %s", output_dir)
        # Save a trained model and configuration using `save_pretrained()`.
        # They can then be reloaded using `from_pretrained()`
        if not isinstance(self.model, PreTrainedModel):
            if isinstance(unwrap_model(self.model), PreTrainedModel):
                if state_dict is None:
                    state_dict = self.model.state_dict()
                unwrap_model(self.model).save_pretrained(output_dir, state_dict=state_dict)
            else:
                logger.info("Trainer.model is not a `PreTrainedModel`, only saving its state dict.")
                if state_dict is None:
                    state_dict = self.model.state_dict()
                torch.save(state_dict, os.path.join(output_dir, WEIGHTS_NAME))
        else:
            self.model.save_pretrained(output_dir, state_dict=state_dict)
        if self.tokenizer is not None:
            self.tokenizer.save_pretrained(output_dir)

        # Good practice: save your training arguments together with the trained model
        torch.save(self.args, os.path.join(output_dir, "training_args.bin"))

    def store_flos(self):
        # Storing the number of floating-point operations that went into the model
        if self._total_flos is not None:
            if self.args.local_rank != -1:
                self.state.total_flos = distributed_broadcast_scalars([self._total_flos]).sum().item()
            else:
                self.state.total_flos = self._total_flos

    def _sorted_checkpoints(
        self, output_dir=None, checkpoint_prefix=PREFIX_CHECKPOINT_DIR, use_mtime=False
    ) -> List[str]:
        ordering_and_checkpoint_path = []

        glob_checkpoints = [str(x) for x in Path(output_dir).glob(f"{checkpoint_prefix}-*")]

        for path in glob_checkpoints:
            if use_mtime:
                ordering_and_checkpoint_path.append((os.path.getmtime(path), path))
            else:
                regex_match = re.match(f".*{checkpoint_prefix}-([0-9]+)", path)
                if regex_match and regex_match.groups():
                    ordering_and_checkpoint_path.append((int(regex_match.groups()[0]), path))

        checkpoints_sorted = sorted(ordering_and_checkpoint_path)
        checkpoints_sorted = [checkpoint[1] for checkpoint in checkpoints_sorted]
        # Make sure we don't delete the best model.
        if self.state.best_model_checkpoint is not None:
            best_model_index = checkpoints_sorted.index(str(Path(self.state.best_model_checkpoint)))
            checkpoints_sorted[best_model_index], checkpoints_sorted[-1] = (
                checkpoints_sorted[-1],
                checkpoints_sorted[best_model_index],
            )
        return checkpoints_sorted

    def _rotate_checkpoints(self, use_mtime=False, output_dir=None) -> None:
        if self.args.save_total_limit is None or self.args.save_total_limit <= 0:
            return

        # Check if we should delete older checkpoint(s)
        checkpoints_sorted = self._sorted_checkpoints(use_mtime=use_mtime, output_dir=output_dir)
        if len(checkpoints_sorted) <= self.args.save_total_limit:
            return

        number_of_checkpoints_to_delete = max(0, len(checkpoints_sorted) - self.args.save_total_limit)
        checkpoints_to_be_deleted = checkpoints_sorted[:number_of_checkpoints_to_delete]
        for checkpoint in checkpoints_to_be_deleted:
            logger.info("Deleting older checkpoint [{}] due to args.save_total_limit".format(checkpoint))
            shutil.rmtree(checkpoint)

    def evaluate(
        self,
        eval_dataset: Optional[Dataset] = None,
        ignore_keys: Optional[List[str]] = None,
        metric_key_prefix: str = "eval",
    ) -> Dict[str, float]:
        """
        Run evaluation and returns metrics.

        The calling script will be responsible for providing a method to compute metrics, as they are task-dependent
        (pass it to the init :obj:`compute_metrics` argument).

        You can also subclass and override this method to inject custom behavior.

        Args:
            eval_dataset (:obj:`Dataset`, `optional`):
                Pass a dataset if you wish to override :obj:`self.eval_dataset`. If it is an :obj:`datasets.Dataset`,
                columns not accepted by the ``model.forward()`` method are automatically removed. It must implement the
                :obj:`__len__` method.
            ignore_keys (:obj:`Lst[str]`, `optional`):
                A list of keys in the output of your model (if it is a dictionary) that should be ignored when
                gathering predictions.
            metric_key_prefix (:obj:`str`, `optional`, defaults to :obj:`"eval"`):
                An optional prefix to be used as the metrics key prefix. For example the metrics "bleu" will be named
                "eval_bleu" if the prefix is "eval" (default)

        Returns:
            A dictionary containing the evaluation loss and the potential metrics computed from the predictions. The
            dictionary also contains the epoch number which comes from the training state.
        """
        # memory metrics - must set up as early as possible
        self._memory_tracker.start()

        if eval_dataset is not None and not isinstance(eval_dataset, collections.abc.Sized):
            raise ValueError("eval_dataset must implement __len__")

        eval_dataloader = self.get_eval_dataloader(eval_dataset)
        start_time = time.time()

        output = self.prediction_loop(
            eval_dataloader,
            description="Evaluation",
            # No point gathering the predictions if there are no metrics, otherwise we defer to
            # self.args.prediction_loss_only
            prediction_loss_only=True if self.compute_metrics is None else None,
            ignore_keys=ignore_keys,
            metric_key_prefix=metric_key_prefix,
        )

        n_samples = len(eval_dataset if eval_dataset is not None else self.eval_dataset)
        output.metrics.update(speed_metrics(metric_key_prefix, start_time, n_samples))
        self.log(output.metrics)

        if self.args.tpu_metrics_debug or self.args.debug:
            # tpu-comment: Logging debug metrics for PyTorch/XLA (compile, execute times, ops, etc.)
            xm.master_print(met.metrics_report())

        self.control = self.callback_handler.on_evaluate(self.args, self.state, self.control, output.metrics)

        self._memory_tracker.stop_and_update_metrics(output.metrics)

        return output.metrics

    def predict(
        self, test_dataset: Dataset, ignore_keys: Optional[List[str]] = None, metric_key_prefix: str = "eval"
    ) -> PredictionOutput:
        """
        Run prediction and returns predictions and potential metrics.

        Depending on the dataset and your use case, your test dataset may contain labels. In that case, this method
        will also return metrics, like in :obj:`evaluate()`.

        Args:
            test_dataset (:obj:`Dataset`):
                Dataset to run the predictions on. If it is an :obj:`datasets.Dataset`, columns not accepted by the
                ``model.forward()`` method are automatically removed. Has to implement the method :obj:`__len__`
            ignore_keys (:obj:`Lst[str]`, `optional`):
                A list of keys in the output of your model (if it is a dictionary) that should be ignored when
                gathering predictions.
            metric_key_prefix (:obj:`str`, `optional`, defaults to :obj:`"eval"`):
                An optional prefix to be used as the metrics key prefix. For example the metrics "bleu" will be named
                "eval_bleu" if the prefix is "eval" (default)

        .. note::

            If your predictions or labels have different sequence length (for instance because you're doing dynamic
            padding in a token classification task) the predictions will be padded (on the right) to allow for
            concatenation into one array. The padding index is -100.

        Returns: `NamedTuple` A namedtuple with the following keys:

            - predictions (:obj:`np.ndarray`): The predictions on :obj:`test_dataset`.
            - label_ids (:obj:`np.ndarray`, `optional`): The labels (if the dataset contained some).
            - metrics (:obj:`Dict[str, float]`, `optional`): The potential dictionary of metrics (if the dataset
              contained labels).
        """
        # memory metrics - must set up as early as possible
        self._memory_tracker.start()

        if test_dataset is not None and not isinstance(test_dataset, collections.abc.Sized):
            raise ValueError("test_dataset must implement __len__")

        test_dataloader = self.get_test_dataloader(test_dataset)
        start_time = time.time()

        output = self.prediction_loop(
            test_dataloader, description="Prediction", ignore_keys=ignore_keys, metric_key_prefix=metric_key_prefix
        )
        output.metrics.update(speed_metrics(metric_key_prefix, start_time, len(test_dataset)))

        self._memory_tracker.stop_and_update_metrics(output.metrics)

        return output

    def prediction_loop(
        self,
        dataloader: DataLoader,
        description: str,
        prediction_loss_only: Optional[bool] = None,
        ignore_keys: Optional[List[str]] = None,
        metric_key_prefix: str = "eval",
    ) -> PredictionOutput:
        """
        Prediction/evaluation loop, shared by :obj:`Trainer.evaluate()` and :obj:`Trainer.predict()`.

        Works both with or without labels.
        """
        if not isinstance(dataloader.dataset, collections.abc.Sized):
            raise ValueError("dataset must implement __len__")
        prediction_loss_only = (
            prediction_loss_only if prediction_loss_only is not None else self.args.prediction_loss_only
        )

        # if self.args.deepspeed and not self.args.do_train:
        #     # no harm, but flagging to the user that deepspeed config is ignored for eval
        #     # flagging only for when --do_train wasn't passed as only then it's redundant
        #     logger.info("Detected the deepspeed argument but it will not be used for evaluation")

        model = self._wrap_model(self.model, training=False)
        # self.deepspeed.optimizer.param_coordinator.reset_step()
        # for p in model.parameters():
        #    p.all_gather()
        # from deepspeed import DeepSpeedEngine
        # from transformers import T5ForConditionalGeneration
        # old_forward = T5ForConditionalGeneration.forward
        # def new_forward(*args, **kwargs):
        #     self.deepspeed.optimizer.param_coordinator.reset_step()
        #     return old_forward(*args, **kwargs)
        # T5ForConditionalGeneration.forward = new_forward

        # self.model = model

        # print(model)
        # die

        # if full fp16 is wanted on eval and this ``evaluation`` or ``predict`` isn't called while
        # ``train`` is running, half it first and then put on device
        if not self.is_in_train and self.args.fp16_full_eval:
            model = model.half().to(self.args.device)

        batch_size = dataloader.batch_size
        num_examples = self.num_examples(dataloader)
        logger.info("***** Running %s *****", description)
        logger.info("  Num examples = %d", num_examples)
        logger.info("  Batch size = %d", batch_size)
        losses_host: torch.Tensor = None
        preds_host: Union[torch.Tensor, List[torch.Tensor]] = None
        labels_host: Union[torch.Tensor, List[torch.Tensor]] = None

        world_size = max(1, self.args.world_size)

        eval_losses_gatherer = DistributedTensorGatherer(world_size, num_examples, make_multiple_of=batch_size)
        if not prediction_loss_only:
            preds_gatherer = DistributedTensorGatherer(world_size, num_examples)
            labels_gatherer = DistributedTensorGatherer(world_size, num_examples)

        model.eval()

        if is_torch_tpu_available():
            dataloader = pl.ParallelLoader(dataloader, [self.args.device]).per_device_loader(self.args.device)

        if self.args.past_index >= 0:
            self._past = None

        self.callback_handler.eval_dataloader = dataloader

        for step, inputs in enumerate(dataloader):
            loss, logits, labels = self.prediction_step(model, inputs, prediction_loss_only, ignore_keys=ignore_keys)
            if loss is not None:
                losses = loss.repeat(batch_size)
                losses_host = losses if losses_host is None else torch.cat((losses_host, losses), dim=0)
            if logits is not None:
                preds_host = logits if preds_host is None else nested_concat(preds_host, logits, padding_index=-100)
            if labels is not None:
                labels_host = labels if labels_host is None else nested_concat(labels_host, labels, padding_index=-100)
            self.control = self.callback_handler.on_prediction_step(self.args, self.state, self.control)

            # Gather all tensors and put them back on the CPU if we have done enough accumulation steps.
            if self.args.eval_accumulation_steps is not None and (step + 1) % self.args.eval_accumulation_steps == 0:
                eval_losses_gatherer.add_arrays(self._gather_and_numpify(losses_host, "eval_losses"))
                if not prediction_loss_only:
                    preds_gatherer.add_arrays(self._gather_and_numpify(preds_host, "eval_preds"))
                    labels_gatherer.add_arrays(self._gather_and_numpify(labels_host, "eval_label_ids"))

                # Set back to None to begin a new accumulation
                losses_host, preds_host, labels_host = None, None, None

        if self.args.past_index and hasattr(self, "_past"):
            # Clean the state at the end of the evaluation loop
            delattr(self, "_past")

        # Gather all remaining tensors and put them back on the CPU
        eval_losses_gatherer.add_arrays(self._gather_and_numpify(losses_host, "eval_losses"))
        if not prediction_loss_only:
            preds_gatherer.add_arrays(self._gather_and_numpify(preds_host, "eval_preds"))
            labels_gatherer.add_arrays(self._gather_and_numpify(labels_host, "eval_label_ids"))

        eval_loss = eval_losses_gatherer.finalize()
        preds = preds_gatherer.finalize() if not prediction_loss_only else None
        label_ids = labels_gatherer.finalize() if not prediction_loss_only else None

        if self.compute_metrics is not None and preds is not None and label_ids is not None:
            metrics = self.compute_metrics(EvalPrediction(predictions=preds, label_ids=label_ids))
        else:
            metrics = {}

        # To be JSON-serializable, we need to remove numpy types or zero-d tensors
        metrics = denumpify_detensorize(metrics)

        if eval_loss is not None:
            metrics[f"{metric_key_prefix}_loss"] = eval_loss.mean().item()

        # Prefix all keys with metric_key_prefix + '_'
        for key in list(metrics.keys()):
            if not key.startswith(f"{metric_key_prefix}_"):
                metrics[f"{metric_key_prefix}_{key}"] = metrics.pop(key)

        return PredictionOutput(predictions=preds, label_ids=label_ids, metrics=metrics)

    def _gather_and_numpify(self, tensors, name):
        """
        Gather value of `tensors` (tensor or list/tuple of nested tensors) and convert them to numpy before
        concatenating them to `gathered`
        """
        if tensors is None:
            return
        if is_torch_tpu_available():
            tensors = nested_xla_mesh_reduce(tensors, name)
        elif self.args.local_rank != -1:
            tensors = distributed_concat(tensors)

        return nested_numpify(tensors)

    def prediction_step(
        self,
        model: nn.Module,
        inputs: Dict[str, Union[torch.Tensor, Any]],
        prediction_loss_only: bool,
        ignore_keys: Optional[List[str]] = None,
    ) -> Tuple[Optional[float], Optional[torch.Tensor], Optional[torch.Tensor]]:
        """
        Perform an evaluation step on :obj:`model` using obj:`inputs`.

        Subclass and override to inject custom behavior.

        Args:
            model (:obj:`nn.Module`):
                The model to evaluate.
            inputs (:obj:`Dict[str, Union[torch.Tensor, Any]]`):
                The inputs and targets of the model.

                The dictionary will be unpacked before being fed to the model. Most models expect the targets under the
                argument :obj:`labels`. Check your model's documentation for all accepted arguments.
            prediction_loss_only (:obj:`bool`):
                Whether or not to return the loss only.
            ignore_keys (:obj:`Lst[str]`, `optional`):
                A list of keys in the output of your model (if it is a dictionary) that should be ignored when
                gathering predictions.

        Return:
            Tuple[Optional[float], Optional[torch.Tensor], Optional[torch.Tensor]]: A tuple with the loss, logits and
            labels (each being optional).
        """
        has_labels = all(inputs.get(k) is not None for k in self.label_names)
        inputs = self._prepare_inputs(inputs)
        if ignore_keys is None:
            if hasattr(self.model, "config"):
                ignore_keys = getattr(self.model.config, "keys_to_ignore_at_inference", [])
            else:
                ignore_keys = []

        # labels may be popped when computing the loss (label smoothing for instance) so we grab them first.
        if has_labels:
            labels = nested_detach(tuple(inputs.get(name) for name in self.label_names))
            if len(labels) == 1:
                labels = labels[0]
        else:
            labels = None

        with torch.no_grad():
            # self.deepspeed.optimizer.param_coordinator.reset_step()
            # die
            if has_labels:
                loss, outputs = self.compute_loss(model, inputs, return_outputs=True)
                loss = loss.mean().detach()
                if isinstance(outputs, dict):
                    logits = tuple(v for k, v in outputs.items() if k not in ignore_keys + ["loss"])
                else:
                    logits = outputs[1:]
            else:
                loss = None
                if self.use_amp:
                    with autocast():
                        outputs = model(**inputs)
                else:
                    outputs = model(**inputs)
                if isinstance(outputs, dict):
                    logits = tuple(v for k, v in outputs.items() if k not in ignore_keys)
                else:
                    logits = outputs
                # TODO: this needs to be fixed and made cleaner later.
                if self.args.past_index >= 0:
                    self._past = outputs[self.args.past_index - 1]

        if prediction_loss_only:
            return (loss, None, None)

        logits = nested_detach(logits)
        if len(logits) == 1:
            logits = logits[0]

        return (loss, logits, labels)

    def floating_point_ops(self, inputs: Dict[str, Union[torch.Tensor, Any]]):
        """
        For models that inherit from :class:`~transformers.PreTrainedModel`, uses that method to compute the number of
        floating point operations for every backward + forward pass. If using another model, either implement such a
        method in the model or subclass and override this method.

        Args:
            inputs (:obj:`Dict[str, Union[torch.Tensor, Any]]`):
                The inputs and targets of the model.

        Returns:
            :obj:`int`: The number of floating-point operations.
        """
        if hasattr(self.model, "floating_point_ops"):
            return self.model.floating_point_ops(inputs)
        else:
            return 0<|MERGE_RESOLUTION|>--- conflicted
+++ resolved
@@ -927,19 +927,10 @@
 
         delay_optimizer_creation = self.sharded_ddp is not None and self.sharded_ddp != ShardedDDPOption.SIMPLE
         if self.args.deepspeed:
-<<<<<<< HEAD
-            deepspeed_engine, optimizer, lr_scheduler = init_deepspeed(self, num_training_steps=max_steps)
+            deepspeed_engine, optimizer, lr_scheduler = init_deepspeed(self, num_training_steps=max_steps, resume_from_checkpoint=resume_from_checkpoint)
             self.model = deepspeed_engine.module
             self.model_wrapped = deepspeed_engine
             self.deepspeed = deepspeed_engine
-=======
-            model, optimizer, lr_scheduler = init_deepspeed(
-                self, num_training_steps=max_steps, resume_from_checkpoint=resume_from_checkpoint
-            )
-            self.model = model.module
-            self.model_wrapped = model
-            self.deepspeed = model  # DeepSpeedEngine object
->>>>>>> 85a114ef
             self.optimizer = optimizer
             self.lr_scheduler = lr_scheduler
         elif not delay_optimizer_creation:

import logging
import math
import os
import re
import shutil
import warnings
from contextlib import contextmanager
from pathlib import Path
from typing import Any, Callable, Dict, List, Optional, Tuple, Union

import numpy as np
import torch
from packaging import version
from torch import nn
from torch.utils.data.dataloader import DataLoader
from torch.utils.data.dataset import Dataset
from torch.utils.data.distributed import DistributedSampler
from torch.utils.data.sampler import RandomSampler, Sampler, SequentialSampler
from tqdm.auto import tqdm, trange

from .data.data_collator import DataCollator, default_data_collator
from .file_utils import is_torch_tpu_available
from .integrations import is_comet_available, is_tensorboard_available, is_wandb_available
from .modeling_utils import PreTrainedModel
from .optimization import AdamW, get_linear_schedule_with_warmup
<<<<<<< HEAD
from .trainer_utils import (
    PREFIX_CHECKPOINT_DIR,
    EvalPrediction,
    PredictionOutput,
    TrainOutput,
    is_wandb_available,
    set_seed,
    estimate_tokens,
)
=======
from .trainer_utils import PREFIX_CHECKPOINT_DIR, EvalPrediction, PredictionOutput, TrainOutput, set_seed
>>>>>>> 175cd45e
from .training_args import TrainingArguments


_use_native_amp = False
_use_apex = False

# Check if Pytorch version >= 1.6 to switch between Native AMP and Apex
if version.parse(torch.__version__) < version.parse("1.6"):
    from transformers.file_utils import is_apex_available

    if is_apex_available():
        from apex import amp
    _use_apex = True
else:
    _use_native_amp = True
    from torch.cuda.amp import autocast


if is_torch_tpu_available():
    import torch_xla.core.xla_model as xm
    import torch_xla.debug.metrics as met
    import torch_xla.distributed.parallel_loader as pl

if is_tensorboard_available():
    try:
        from torch.utils.tensorboard import SummaryWriter
    except ImportError:
        from tensorboardX import SummaryWriter

if is_wandb_available():
    import wandb

if is_comet_available():
    import comet_ml

logger = logging.getLogger(__name__)


@contextmanager
def torch_distributed_zero_first(local_rank: int):
    """
    Decorator to make all processes in distributed training wait for each local_master to do something.

    Args:
        local_rank (:obj:`int`): The rank of the local process.
    """
    if local_rank not in [-1, 0]:
        torch.distributed.barrier()
    yield
    if local_rank == 0:
        torch.distributed.barrier()


class SequentialDistributedSampler(Sampler):
    """
    Distributed Sampler that subsamples indicies sequentially,
    making it easier to collate all results at the end.

    Even though we only use this sampler for eval and predict (no training),
    which means that the model params won't have to be synced (i.e. will not hang
    for synchronization even if varied number of forward passes), we still add extra
    samples to the sampler to make it evenly divisible (like in `DistributedSampler`)
    to make it easy to `gather` or `reduce` resulting tensors at the end of the loop.
    """

    def __init__(self, dataset, num_replicas=None, rank=None):
        if num_replicas is None:
            if not torch.distributed.is_available():
                raise RuntimeError("Requires distributed package to be available")
            num_replicas = torch.distributed.get_world_size()
        if rank is None:
            if not torch.distributed.is_available():
                raise RuntimeError("Requires distributed package to be available")
            rank = torch.distributed.get_rank()
        self.dataset = dataset
        self.num_replicas = num_replicas
        self.rank = rank
        self.num_samples = int(math.ceil(len(self.dataset) * 1.0 / self.num_replicas))
        self.total_size = self.num_samples * self.num_replicas

    def __iter__(self):
        indices = list(range(len(self.dataset)))

        # add extra samples to make it evenly divisible
        indices += indices[: (self.total_size - len(indices))]
        assert (
            len(indices) == self.total_size
        ), f"Indices length {len(indices)} and total size {self.total_size} mismatched"

        # subsample
        indices = indices[self.rank * self.num_samples : (self.rank + 1) * self.num_samples]
        assert (
            len(indices) == self.num_samples
        ), f"Indices length {len(indices)} and sample number {self.num_samples} mismatched"

        return iter(indices)

    def __len__(self):
        return self.num_samples


def get_tpu_sampler(dataset: Dataset):
    if xm.xrt_world_size() <= 1:
        return RandomSampler(dataset)
    return DistributedSampler(dataset, num_replicas=xm.xrt_world_size(), rank=xm.get_ordinal())


class Trainer:
    """
    Trainer is a simple but feature-complete training and eval loop for PyTorch,
    optimized for 🤗 Transformers.

    Args:
        model (:class:`~transformers.PreTrainedModel`):
            The model to train, evaluate or use for predictions.
        args (:class:`~transformers.TrainingArguments`):
            The arguments to tweak training.
        data_collator (:obj:`DataCollator`, `optional`, defaults to :func:`~transformers.default_data_collator`):
            The function to use to from a batch from a list of elements of :obj:`train_dataset` or
            :obj:`eval_dataset`.
        train_dataset (:obj:`torch.utils.data.dataset.Dataset`, `optional`):
            The dataset to use for training.
        eval_dataset (:obj:`torch.utils.data.dataset.Dataset`, `optional`):
            The dataset to use for evaluation.
        compute_metrics (:obj:`Callable[[EvalPrediction], Dict]`, `optional`):
            The function that will be used to compute metrics at evaluation. Must take a
            :class:`~transformers.EvalPrediction` and return a dictionary string to metric values.
        prediction_loss_only (:obj:`bool`, `optional`, defaults to `False`):
            When performing evaluation and predictions, only returns the loss.
        tb_writer (:obj:`SummaryWriter`, `optional`):
            Object to write to TensorBoard.
        optimizers (:obj:`Tuple[torch.optim.Optimizer, torch.optim.lr_scheduler.LambdaLR`, `optional`):
            A tuple containing the optimizer and the scheduler to use. Will default to an instance of
            :class:`~transformers.AdamW` on your model and a scheduler given by
            :func:`~transformers.get_linear_schedule_with_warmup` controlled by :obj:`args`.
    """


    def __init__(
            self,
            model: PreTrainedModel,
            args: TrainingArguments,
            data_collator: Optional[DataCollator] = None,
            train_dataset: Optional[Dataset] = None,
            eval_dataset: Optional[Dataset] = None,
            compute_metrics: Optional[Callable[[EvalPrediction], Dict]] = None,
            prediction_loss_only=False,
            tb_writer: Optional["SummaryWriter"] = None,
            optimizers: Tuple[torch.optim.Optimizer, torch.optim.lr_scheduler.LambdaLR] = (None, None),
    ):
        self.model = model.to(args.device)
        self.args = args
        self.data_collator = data_collator if data_collator is not None else default_data_collator
        self.train_dataset = train_dataset
        self.eval_dataset = eval_dataset
        self.compute_metrics = compute_metrics
        self.prediction_loss_only = prediction_loss_only
        self.optimizer, self.lr_scheduler = optimizers
        self.tb_writer = tb_writer
        if tb_writer is None and is_tensorboard_available() and self.is_world_process_zero():
            self.tb_writer = SummaryWriter(log_dir=self.args.logging_dir)
        if not is_tensorboard_available():
            logger.warning(
                "You are instantiating a Trainer but Tensorboard is not installed. You should consider installing it."
            )
        if is_wandb_available():
            self.setup_wandb()
        elif os.environ.get("WANDB_DISABLED") != "true":
            logger.info(
                "You are instantiating a Trainer but W&B is not installed. To use wandb logging, "
                "run `pip install wandb; wandb login` see https://docs.wandb.com/huggingface."
            )
        if is_comet_available():
            self.setup_comet()
        elif os.environ.get("COMET_MODE") != "DISABLED":
            logger.info(
                "To use comet_ml logging, run `pip/conda install comet_ml` "
                "see https://www.comet.ml/docs/python-sdk/huggingface/"
            )
        set_seed(self.args.seed)
        # Create output directory if needed
        if self.is_world_process_zero():
            os.makedirs(self.args.output_dir, exist_ok=True)
        if is_torch_tpu_available():
            # Set an xla_device flag on the model's config.
            # We'll find a more elegant and not need to do this in the future.
            self.model.config.xla_device = True
        if not callable(self.data_collator) and callable(getattr(self.data_collator, "collate_batch", None)):
            self.data_collator = self.data_collator.collate_batch
            warnings.warn(
                (
                        "The `data_collator` should now be a simple callable (function, class with `__call__`), classes "
                        + "with a `collate_batch` are deprecated and won't be supported in a future version."
                ),
                FutureWarning,
            )
        self.global_step = None
        self.epoch = None
        if self.args.fp16 and _use_native_amp:
            self.scaler = torch.cuda.amp.GradScaler()

    def _get_train_sampler(self) -> Optional[torch.utils.data.sampler.Sampler]:
        if isinstance(self.train_dataset, torch.utils.data.IterableDataset):
            return None
        elif is_torch_tpu_available():
            return get_tpu_sampler(self.train_dataset)
        else:
            return (
                RandomSampler(self.train_dataset)
                if self.args.local_rank == -1
                else DistributedSampler(self.train_dataset)
            )

    def get_train_dataloader(self) -> DataLoader:
        """
        Returns the training :class:`~torch.utils.data.DataLoader`.

        Will use no sampler if :obj:`self.train_dataset` is a :obj:`torch.utils.data.IterableDataset`, a random sampler
        (adapted to distributed training if necessary) otherwise.

        Subclass and override this method if you want to inject some custom behavior.
        """
        if self.train_dataset is None:
            raise ValueError("Trainer: training requires a train_dataset.")
        train_sampler = self._get_train_sampler()

        return DataLoader(
            self.train_dataset,
            batch_size=self.args.train_batch_size,
            sampler=train_sampler,
            collate_fn=self.data_collator,
            drop_last=self.args.dataloader_drop_last,
        )

    def _get_eval_sampler(self, eval_dataset: Dataset) -> Optional[torch.utils.data.sampler.Sampler]:
        if isinstance(eval_dataset, torch.utils.data.IterableDataset):
            return None
        elif is_torch_tpu_available():
            return SequentialDistributedSampler(eval_dataset, num_replicas=xm.xrt_world_size(), rank=xm.get_ordinal())
        elif self.args.local_rank != -1:
            return SequentialDistributedSampler(eval_dataset)
        else:
            return SequentialSampler(eval_dataset)

    def get_eval_dataloader(self, eval_dataset: Optional[Dataset] = None) -> DataLoader:
        """
        Returns the evaluation :class:`~torch.utils.data.DataLoader`.

        Will use no sampler if :obj:`self.eval_dataset` is a :obj:`torch.utils.data.IterableDataset`, a sequential
        sampler (adapted to distributed training if necessary) otherwise.

        Subclass and override this method if you want to inject some custom behavior.

        Args:
            eval_dataset (:obj:`torch.utils.data.dataset.Dataset`, `optional`):
                If provided, will override :obj:`self.eval_dataset`.
        """
        if eval_dataset is None and self.eval_dataset is None:
            raise ValueError("Trainer: evaluation requires an eval_dataset.")

        eval_dataset = eval_dataset if eval_dataset is not None else self.eval_dataset
        eval_sampler = self._get_eval_sampler(eval_dataset)

        return DataLoader(
            eval_dataset,
            sampler=eval_sampler,
            batch_size=self.args.eval_batch_size,
            collate_fn=self.data_collator,
            drop_last=self.args.dataloader_drop_last,
        )

    def get_test_dataloader(self, test_dataset: Dataset) -> DataLoader:
        """
        Returns the test :class:`~torch.utils.data.DataLoader`.

        Will use no sampler if :obj:`test_dataset` is a :obj:`torch.utils.data.IterableDataset`, a sequential
        sampler (adapted to distributed training if necessary) otherwise.

        Subclass and override this method if you want to inject some custom behavior.

        Args:
            eval_dataset (:obj:`torch.utils.data.dataset.Dataset`, `optional`):
                The test dataset to use.
        """
        test_sampler = self._get_eval_sampler(test_dataset)

        # We use the same batch_size as for eval.
        return DataLoader(
            test_dataset,
            sampler=test_sampler,
            batch_size=self.args.eval_batch_size,
            collate_fn=self.data_collator,
            drop_last=self.args.dataloader_drop_last,
        )

    def create_optimizer_and_scheduler(self, num_training_steps: int):
        """
        Setup the optimizer and the learning rate scheduler.

        We provide a reasonable default that works well. If you want to use something else, you can pass a tuple in the
        Trainer's init through :obj:`optimizers`, or subclass and override this method in a subclass.
        """
        if self.optimizer is None:
            no_decay = ["bias", "LayerNorm.weight"]
            optimizer_grouped_parameters = [
                {
                    "params": [p for n, p in self.model.named_parameters() if not any(nd in n for nd in no_decay)],
                    "weight_decay": self.args.weight_decay,
                },
                {
                    "params": [p for n, p in self.model.named_parameters() if any(nd in n for nd in no_decay)],
                    "weight_decay": 0.0,
                },
            ]
            self.optimizer = AdamW(
                optimizer_grouped_parameters,
                lr=self.args.learning_rate,
                betas=(self.args.adam_beta1, self.args.adam_beta2),
                eps=self.args.adam_epsilon,
            )
        if self.lr_scheduler is None:
            self.lr_scheduler = get_linear_schedule_with_warmup(
                self.optimizer, num_warmup_steps=self.args.warmup_steps, num_training_steps=num_training_steps
            )

    def setup_wandb(self):
        """
        Setup the optional Weights & Biases (`wandb`) integration.

        One can subclass and override this method to customize the setup if needed. Find more information
        `here <https://docs.wandb.com/huggingface>`__. You can also override the following environment variables:

        Environment:
            WANDB_WATCH:
                (Optional, ["gradients", "all", "false"]) "gradients" by default, set to "false" to disable gradient logging
                or "all" to log gradients and parameters
            WANDB_PROJECT:
                (Optional): str - "huggingface" by default, set this to a custom string to store results in a different project
            WANDB_DISABLED:
                (Optional): boolean - defaults to false, set to "true" to disable wandb entirely
        """
        if hasattr(self, "_setup_wandb"):
            warnings.warn(
                "The `_setup_wandb` method is deprecated and won't be called in a future version, define `setup_wandb` in your subclass.",
                FutureWarning,
            )
            return self._setup_wandb()

        if self.is_world_process_zero():
            logger.info(
                'Automatic Weights & Biases logging enabled, to disable set os.environ["WANDB_DISABLED"] = "true"'
            )
            combined_dict = {**self.model.config.to_dict(), **self.args.to_sanitized_dict()}
            wandb.init(
                project=os.getenv("WANDB_PROJECT", "huggingface"), config=combined_dict, name=self.args.run_name
            )
            # keep track of model topology and gradients, unsupported on TPU
            if not is_torch_tpu_available() and os.getenv("WANDB_WATCH") != "false":
                wandb.watch(
                    self.model, log=os.getenv("WANDB_WATCH", "gradients"), log_freq=max(100, self.args.logging_steps)
                )

    def setup_comet(self):
        """
        Setup the optional Comet.ml integration.

        Environment:
            COMET_MODE:
                (Optional): str - "OFFLINE", "ONLINE", or "DISABLED"
            COMET_PROJECT_NAME:
                (Optional): str - Comet.ml project name for experiments
            COMET_OFFLINE_DIRECTORY:
                (Optional): str - folder to use for saving offline experiments when `COMET_MODE` is "OFFLINE"

        For a number of configurable items in the environment,
        see `here <https://www.comet.ml/docs/python-sdk/advanced/#comet-configuration-variables>`__
        """
        if self.is_world_master():
            comet_mode = os.getenv("COMET_MODE", "ONLINE").upper()
            args = {"project_name": os.getenv("COMET_PROJECT_NAME", "huggingface")}
            experiment = None
            if comet_mode == "ONLINE":
                experiment = comet_ml.Experiment(**args)
                logger.info("Automatic Comet.ml online logging enabled")
            elif comet_mode == "OFFLINE":
                args["offline_directory"] = os.getenv("COMET_OFFLINE_DIRECTORY", "./")
                experiment = comet_ml.OfflineExperiment(**args)
                logger.info("Automatic Comet.ml offline logging enabled; use `comet upload` when finished")
            if experiment is not None:
                experiment._set_model_graph(self.model, framework="transformers")
                experiment._log_parameters(self.args, prefix="args/", framework="transformers")
                experiment._log_parameters(self.model.config, prefix="config/", framework="transformers")

    def num_examples(self, dataloader: DataLoader) -> int:
        """
        Helper to get number of samples in a :class:`~torch.utils.data.DataLoader` by accessing its dataset.
        """
        return len(dataloader.dataset)

    def train(self, model_path: Optional[str] = None):
        """
        Main training entry point.

        Args:
            model_path (:obj:`str`, `optional`):
                Local path to the model if the model to train has been instantiated from a local path. If present,
                training will resume from the optimizer/scheduler states loaded here.
        """
        train_dataloader = self.get_train_dataloader()
        if self.args.max_steps > 0:
            t_total = self.args.max_steps
            num_train_epochs = (
                self.args.max_steps // (len(train_dataloader) // self.args.gradient_accumulation_steps) + 1
            )
        else:
            t_total = int(len(train_dataloader) // self.args.gradient_accumulation_steps * self.args.num_train_epochs)
            num_train_epochs = self.args.num_train_epochs

        self.create_optimizer_and_scheduler(num_training_steps=t_total)

        # Check if saved optimizer or scheduler states exist
        if (
            model_path is not None
            and os.path.isfile(os.path.join(model_path, "optimizer.pt"))
            and os.path.isfile(os.path.join(model_path, "scheduler.pt"))
        ):
            # Load in optimizer and scheduler states
            self.optimizer.load_state_dict(
                torch.load(os.path.join(model_path, "optimizer.pt"), map_location=self.args.device)
            )
            self.lr_scheduler.load_state_dict(torch.load(os.path.join(model_path, "scheduler.pt")))

        model = self.model
        if self.args.fp16 and _use_apex:
            if not is_apex_available():
                raise ImportError("Please install apex from https://www.github.com/nvidia/apex to use fp16 training.")
            model, self.optimizer = amp.initialize(model, self.optimizer, opt_level=self.args.fp16_opt_level)

        # multi-gpu training (should be after apex fp16 initialization)
        if self.args.n_gpu > 1:
            model = torch.nn.DataParallel(model)

        # Distributed training (should be after apex fp16 initialization)
        if self.args.local_rank != -1:
            model = torch.nn.parallel.DistributedDataParallel(
                model,
                device_ids=[self.args.local_rank],
                output_device=self.args.local_rank,
                find_unused_parameters=True,
            )

        if self.tb_writer is not None:
            self.tb_writer.add_text("args", self.args.to_json_string())
            self.tb_writer.add_hparams(self.args.to_sanitized_dict(), metric_dict={})

        # Train!
        if is_torch_tpu_available():
            total_train_batch_size = self.args.train_batch_size * xm.xrt_world_size()
        else:
            total_train_batch_size = (
                self.args.train_batch_size
                * self.args.gradient_accumulation_steps
                * (torch.distributed.get_world_size() if self.args.local_rank != -1 else 1)
            )
        logger.info("***** Running training *****")
        logger.info("  Num examples = %d", self.num_examples(train_dataloader))
        logger.info("  Num Epochs = %d", num_train_epochs)
        logger.info("  Instantaneous batch size per device = %d", self.args.per_device_train_batch_size)
        logger.info("  Total train batch size (w. parallel, distributed & accumulation) = %d", total_train_batch_size)
        logger.info("  Gradient Accumulation steps = %d", self.args.gradient_accumulation_steps)
        logger.info("  Total optimization steps = %d", t_total)

        self.global_step = 0
        self.epoch = 0
        self.non_embedding_flos = 0
        epochs_trained = 0
        steps_trained_in_current_epoch = 0
        # Check if continuing training from a checkpoint
        if model_path is not None:
            # set global_step to global_step of last saved checkpoint from model path
            try:
                self.global_step = int(model_path.split("-")[-1].split("/")[0])
                self.non_embedding_flos = getattr(model.config, "non_embedding_flos", 0)
                epochs_trained = self.global_step // (len(train_dataloader) // self.args.gradient_accumulation_steps)
                steps_trained_in_current_epoch = self.global_step % (
                    len(train_dataloader) // self.args.gradient_accumulation_steps
                )

                logger.info("  Continuing training from checkpoint, will skip to saved global_step")
                logger.info("  Continuing training from epoch %d", epochs_trained)
                logger.info("  Continuing training from global step %d", self.global_step)
                logger.info(
                    "  Continuing training from %d non-embedding floating-point operations", self.non_embedding_flos
                )
                logger.info("  Will skip the first %d steps in the first epoch", steps_trained_in_current_epoch)
            except ValueError:
                self.global_step = 0
                self.non_embedding_flos = 0
                logger.info("  Starting fine-tuning.")

        tr_loss = 0.0
        logging_loss = 0.0
        model.zero_grad()
        train_iterator = trange(
            epochs_trained, int(num_train_epochs), desc="Epoch", disable=not self.is_local_process_zero()
        )
        for epoch in train_iterator:
            if isinstance(train_dataloader, DataLoader) and isinstance(train_dataloader.sampler, DistributedSampler):
                train_dataloader.sampler.set_epoch(epoch)

            if is_torch_tpu_available():
                parallel_loader = pl.ParallelLoader(train_dataloader, [self.args.device]).per_device_loader(
                    self.args.device
                )
                epoch_iterator = tqdm(parallel_loader, desc="Iteration", disable=not self.is_local_process_zero())
            else:
                epoch_iterator = tqdm(train_dataloader, desc="Iteration", disable=not self.is_local_process_zero())

            # Reset the past mems state at the beginning of each epoch if necessary.
            if self.args.past_index >= 0:
                self._past = None

            for step, inputs in enumerate(epoch_iterator):

                # Skip past any already trained steps if resuming training
                if steps_trained_in_current_epoch > 0:
                    steps_trained_in_current_epoch -= 1
                    continue

                tr_loss += self.training_step(model, inputs)

                try:
                    self.non_embedding_flos += 6 * model.floating_point_ops(
                        *estimate_tokens(inputs), no_embeddings=True
                    )
                except AttributeError:
                    # in case this is a DataParallel
                    self.non_embedding_flos += 6 * model.module.floating_point_ops(
                        *estimate_tokens(inputs), no_embeddings=True
                    )

                if (step + 1) % self.args.gradient_accumulation_steps == 0 or (
                    # last step in epoch but step is always smaller than gradient_accumulation_steps
                    len(epoch_iterator) <= self.args.gradient_accumulation_steps
                    and (step + 1) == len(epoch_iterator)
                ):
                    if self.args.fp16 and _use_native_amp:
                        self.scaler.unscale_(self.optimizer)
                        torch.nn.utils.clip_grad_norm_(model.parameters(), self.args.max_grad_norm)
                    elif self.args.fp16 and _use_apex:
                        torch.nn.utils.clip_grad_norm_(amp.master_params(self.optimizer), self.args.max_grad_norm)
                    else:
                        torch.nn.utils.clip_grad_norm_(model.parameters(), self.args.max_grad_norm)

                    if is_torch_tpu_available():
                        xm.optimizer_step(self.optimizer)
                    if self.args.fp16 and _use_native_amp:
                        self.scaler.step(self.optimizer)
                        self.scaler.update()
                    else:
                        self.optimizer.step()

                    self.lr_scheduler.step()
                    model.zero_grad()
                    self.global_step += 1
                    self.epoch = epoch + (step + 1) / len(epoch_iterator)

                    if (self.args.logging_steps > 0 and self.global_step % self.args.logging_steps == 0) or (
                        self.global_step == 1 and self.args.logging_first_step
                    ):
                        logs: Dict[str, float] = {}
                        logs["loss"] = (tr_loss - logging_loss) / self.args.logging_steps
                        # backward compatibility for pytorch schedulers
                        logs["learning_rate"] = (
                            self.lr_scheduler.get_last_lr()[0]
                            if version.parse(torch.__version__) >= version.parse("1.4")
                            else self.lr_scheduler.get_lr()[0]
                        )
                        logging_loss = tr_loss

                        self.log(logs)

                    if self.args.evaluate_during_training and self.global_step % self.args.eval_steps == 0:
                        self.evaluate()

                    if self.args.save_steps > 0 and self.global_step % self.args.save_steps == 0:
                        # In all cases (even distributed/parallel), self.model is always a reference
                        # to the model we want to save.
                        if hasattr(model, "module"):
                            assert (
                                model.module is self.model
                            ), f"Module {model.module} should be a reference to self.model"
                        else:
                            assert model is self.model, f"Model {model} should be a reference to self.model"
                        # Save model checkpoint
                        output_dir = os.path.join(self.args.output_dir, f"{PREFIX_CHECKPOINT_DIR}-{self.global_step}")

                        self.save_model(output_dir)

                        if self.is_world_process_zero():
                            self._rotate_checkpoints(use_mtime=True)

                        if is_torch_tpu_available():
                            xm.rendezvous("saving_optimizer_states")
                            xm.save(self.optimizer.state_dict(), os.path.join(output_dir, "optimizer.pt"))
                            xm.save(self.lr_scheduler.state_dict(), os.path.join(output_dir, "scheduler.pt"))
                        elif self.is_world_process_zero():
                            torch.save(self.optimizer.state_dict(), os.path.join(output_dir, "optimizer.pt"))
                            torch.save(self.lr_scheduler.state_dict(), os.path.join(output_dir, "scheduler.pt"))

                if self.global_step > self.args.max_steps > 0:
                    epoch_iterator.close()
                    break
            if self.global_step > self.args.max_steps > 0:
                train_iterator.close()
                break
            if self.args.tpu_metrics_debug or self.args.debug:
                # tpu-comment: Logging debug metrics for PyTorch/XLA (compile, execute times, ops, etc.)
                xm.master_print(met.metrics_report())

        if self.tb_writer:
            self.tb_writer.close()
        if self.args.past_index and hasattr(self, "_past"):
            # Clean the state at the end of training
            delattr(self, "_past")

        logger.info("\n\nTraining completed. Do not forget to share your model on huggingface.co/models =)\n\n")
        return TrainOutput(self.global_step, tr_loss / self.global_step)

    def log(self, logs: Dict[str, float], iterator: Optional[tqdm] = None) -> None:
        """
        Log :obj:`logs` on the various objects watching training.

        Subclass and override this method to inject custom behavior.

        Args:
            logs (:obj:`Dict[str, float]`):
                The values to log.
            iterator (:obj:`tqdm`, `optional`):
                A potential tqdm progress bar to write the logs on.
        """
        if hasattr(self, "_log"):
            warnings.warn(
                "The `_log` method is deprecated and won't be called in a future version, define `log` in your subclass.",
                FutureWarning,
            )
            return self._log(logs, iterator=iterator)

        if self.epoch is not None:
            logs["epoch"] = self.epoch
        if self.non_embedding_flos is not None:
            logs["non_embedding_flos"] = self.non_embedding_flos
        if self.global_step is None:
            # when logging evaluation metrics without training
            self.global_step = 0
        if self.tb_writer:
            for k, v in logs.items():
                if isinstance(v, (int, float)):
                    self.tb_writer.add_scalar(k, v, self.global_step)
                else:
                    logger.warning(
                        "Trainer is attempting to log a value of "
                        '"%s" of type %s for key "%s" as a scalar. '
                        "This invocation of Tensorboard's writer.add_scalar() "
                        "is incorrect so we dropped this attribute.",
                        v,
                        type(v),
                        k,
                    )
            self.tb_writer.flush()
        if is_wandb_available():
            if self.is_world_process_zero():
                wandb.log(logs, step=self.global_step)
<<<<<<< HEAD
        output = {**logs, **{"step": self.global_step, "neFLOs": self.non_embedding_flos}}
=======
        if is_comet_available():
            if self.is_world_process_zero():
                experiment = comet_ml.config.get_global_experiment()
                if experiment is not None:
                    experiment._log_metrics(logs, step=self.global_step, epoch=self.epoch, framework="transformers")
        output = {**logs, **{"step": self.global_step}}
>>>>>>> 175cd45e
        if iterator is not None:
            iterator.write(output)
        else:
            print(output)

    def _prepare_inputs(
        self, inputs: Dict[str, Union[torch.Tensor, Any]], model: nn.Module
    ) -> Dict[str, Union[torch.Tensor, Any]]:
        """
        Prepare :obj:`inputs` before feeding them to the model, converting them to tensors if they are not already and
        handling potential state.
        """
        for k, v in inputs.items():
            if isinstance(v, torch.Tensor):
                inputs[k] = v.to(self.args.device)

        if self.args.past_index >= 0 and self._past is not None:
            inputs["mems"] = self._past

        return inputs

    def training_step(self, model: nn.Module, inputs: Dict[str, Union[torch.Tensor, Any]]) -> float:
        """
        Perform a training step on a batch of inputs.

        Subclass and override to inject custom behavior.

        Args:
            model (:obj:`nn.Module`):
                The model to train.
            inputs (:obj:`Dict[str, Union[torch.Tensor, Any]]`):
                The inputs and targets of the model.

                The dictionary will be unpacked before being fed to the model. Most models expect the targets under the
                argument :obj:`labels`. Check your model's documentation for all accepted arguments.

        Return:
            :obj:`float`: The training loss on this batch.
        """
        if hasattr(self, "_training_step"):
            warnings.warn(
                "The `_training_step` method is deprecated and won't be called in a future version, define `training_step` in your subclass.",
                FutureWarning,
            )
            return self._training_step(model, inputs, self.optimizer)

        model.train()
        inputs = self._prepare_inputs(inputs, model)

        if self.args.fp16 and _use_native_amp:
            with autocast():
                outputs = model(**inputs)
                loss = outputs[0]
        else:
            outputs = model(**inputs)
            # We don't use .loss here since the model may return tuples instead of ModelOutput.
            loss = outputs[0]

        if self.args.past_index >= 0:
            self._past = outputs[self.args.past_index]

        if self.args.n_gpu > 1:
            loss = loss.mean()  # mean() to average on multi-gpu parallel training

        if self.args.gradient_accumulation_steps > 1:
            loss = loss / self.args.gradient_accumulation_steps

        if self.args.fp16 and _use_native_amp:
            self.scaler.scale(loss).backward()
        elif self.args.fp16 and _use_apex:
            with amp.scale_loss(loss, self.optimizer) as scaled_loss:
                scaled_loss.backward()
        else:
            loss.backward()

        return loss.item()

    def is_local_master(self) -> bool:
        """
        Whether or not this process is the local (e.g., on one machine if training in a distributed fashion on
        several machines) main process.

        .. warning::

            This method is deprecated, use :meth:`~transformers.Trainer.is_local_process_zero` instead.
        """
        warnings.warn("This method is deprecated, use `Trainer.is_local_process_zero()` instead.", FutureWarning)
        return self.is_local_process_zero()

    def is_local_process_zero(self) -> bool:
        """
        Whether or not this process is the local (e.g., on one machine if training in a distributed fashion on
        several machines) main process.
        """
        if is_torch_tpu_available():
            return xm.is_master_ordinal(local=True)
        else:
            return self.args.local_rank in [-1, 0]

    def is_world_master(self) -> bool:
        """
        Whether or not this process is the global main process (when training in a distributed fashion on
        several machines, this is only going to be :obj:`True` for one process).

        .. warning::

            This method is deprecated, use :meth:`~transformers.Trainer.is_world_process_zero` instead.
        """
        warnings.warn("This method is deprecated, use `Trainer.is_world_process_zero()` instead.", FutureWarning)
        return self.is_world_process_zero()

    def is_world_process_zero(self) -> bool:
        """
        Whether or not this process is the global main process (when training in a distributed fashion on
        several machines, this is only going to be :obj:`True` for one process).
        """
        if is_torch_tpu_available():
            return xm.is_master_ordinal(local=False)
        else:
            return self.args.local_rank == -1 or torch.distributed.get_rank() == 0

    def save_model(self, output_dir: Optional[str] = None):
        """
        Will save the model, so you can reload it using :obj:`from_pretrained()`.

        Will only save from the world_master process (unless in TPUs).
        """

        if is_torch_tpu_available():
            self._save_tpu(output_dir)
        elif self.is_world_process_zero():
            self._save(output_dir)

    def _save_tpu(self, output_dir: Optional[str] = None):
        output_dir = output_dir if output_dir is not None else self.args.output_dir
        logger.info("Saving model checkpoint to %s", output_dir)

        if xm.is_master_ordinal():
            os.makedirs(output_dir, exist_ok=True)
            torch.save(self.args, os.path.join(output_dir, "training_args.bin"))

        # Save a trained model and configuration using `save_pretrained()`.
        # They can then be reloaded using `from_pretrained()`
        if not isinstance(self.model, PreTrainedModel):
            raise ValueError("Trainer.model appears to not be a PreTrainedModel")

        xm.rendezvous("saving_checkpoint")
        # Storing the number of floating-point operations that went into the model
        self.model.config.non_embedding_flos = self.non_embedding_flos
        self.model.save_pretrained(output_dir)

    def _save(self, output_dir: Optional[str] = None):
        output_dir = output_dir if output_dir is not None else self.args.output_dir
        os.makedirs(output_dir, exist_ok=True)
        logger.info("Saving model checkpoint to %s", output_dir)
        # Save a trained model and configuration using `save_pretrained()`.
        # They can then be reloaded using `from_pretrained()`
        if not isinstance(self.model, PreTrainedModel):
            raise ValueError("Trainer.model appears to not be a PreTrainedModel")
        # Storing the number of floating-point operations that went into the model
        self.model.config.non_embedding_flos = self.non_embedding_flos
        self.model.save_pretrained(output_dir)

        # Good practice: save your training arguments together with the trained model
        torch.save(self.args, os.path.join(output_dir, "training_args.bin"))

    def _sorted_checkpoints(self, checkpoint_prefix=PREFIX_CHECKPOINT_DIR, use_mtime=False) -> List[str]:
        ordering_and_checkpoint_path = []

        glob_checkpoints = [str(x) for x in Path(self.args.output_dir).glob(f"{checkpoint_prefix}-*")]

        for path in glob_checkpoints:
            if use_mtime:
                ordering_and_checkpoint_path.append((os.path.getmtime(path), path))
            else:
                regex_match = re.match(f".*{checkpoint_prefix}-([0-9]+)", path)
                if regex_match and regex_match.groups():
                    ordering_and_checkpoint_path.append((int(regex_match.groups()[0]), path))

        checkpoints_sorted = sorted(ordering_and_checkpoint_path)
        checkpoints_sorted = [checkpoint[1] for checkpoint in checkpoints_sorted]
        return checkpoints_sorted

    def _rotate_checkpoints(self, use_mtime=False) -> None:
        if self.args.save_total_limit is None or self.args.save_total_limit <= 0:
            return

        # Check if we should delete older checkpoint(s)
        checkpoints_sorted = self._sorted_checkpoints(use_mtime=use_mtime)
        if len(checkpoints_sorted) <= self.args.save_total_limit:
            return

        number_of_checkpoints_to_delete = max(0, len(checkpoints_sorted) - self.args.save_total_limit)
        checkpoints_to_be_deleted = checkpoints_sorted[:number_of_checkpoints_to_delete]
        for checkpoint in checkpoints_to_be_deleted:
            logger.info("Deleting older checkpoint [{}] due to args.save_total_limit".format(checkpoint))
            shutil.rmtree(checkpoint)

    def evaluate(self, eval_dataset: Optional[Dataset] = None) -> Dict[str, float]:
        """
        Run evaluation and returns metrics.

        The calling script will be responsible for providing a method to compute metrics, as they are
        task-dependent (pass it to the init :obj:`compute_metrics` argument).

        You can also subclass and override this method to inject custom behavior.

        Args:
            eval_dataset (:obj:`Dataset`, `optional`):
                Pass a dataset if you wish to override :obj:`self.eval_dataset`.

        Returns:
            A dictionary containing the evaluation loss and the potential metrics computed from the predictions.
        """
        eval_dataloader = self.get_eval_dataloader(eval_dataset)

        output = self.prediction_loop(eval_dataloader, description="Evaluation")

        self.log(output.metrics)

        if self.args.tpu_metrics_debug or self.args.debug:
            # tpu-comment: Logging debug metrics for PyTorch/XLA (compile, execute times, ops, etc.)
            xm.master_print(met.metrics_report())

        return output.metrics

    def predict(self, test_dataset: Dataset) -> PredictionOutput:
        """
        Run prediction and returns predictions and potential metrics.

        Depending on the dataset and your use case, your test dataset may contain labels.
        In that case, this method will also return metrics, like in :obj:`evaluate()`.

        Args:
            test_dataset (:obj:`Dataset`):
                Dataset to run the predictions on.

        Returns:
            `NamedTuple`:
            predictions (:obj:`np.ndarray`):
                The predictions on :obj:`test_dataset`.
            label_ids (:obj:`np.ndarray`, `optional`):
                The labels (if the dataset contained some).
            metrics (:obj:`Dict[str, float]`, `optional`):
                The potential dictionary of metrics (if the dataset contained labels).
        """
        test_dataloader = self.get_test_dataloader(test_dataset)

        return self.prediction_loop(test_dataloader, description="Prediction")

    def prediction_loop(
        self, dataloader: DataLoader, description: str, prediction_loss_only: Optional[bool] = None
    ) -> PredictionOutput:
        """
        Prediction/evaluation loop, shared by :obj:`Trainer.evaluate()` and :obj:`Trainer.predict()`.

        Works both with or without labels.
        """
        if hasattr(self, "_prediction_loop"):
            warnings.warn(
                "The `_prediction_loop` method is deprecated and won't be called in a future version, define `prediction_loop` in your subclass.",
                FutureWarning,
            )
            return self._prediction_loop(dataloader, description, prediction_loss_only=prediction_loss_only)

        prediction_loss_only = prediction_loss_only if prediction_loss_only is not None else self.prediction_loss_only

        model = self.model
        # multi-gpu eval
        if self.args.n_gpu > 1:
            model = torch.nn.DataParallel(model)
        else:
            model = self.model
        # Note: in torch.distributed mode, there's no point in wrapping the model
        # inside a DistributedDataParallel as we'll be under `no_grad` anyways.

        batch_size = dataloader.batch_size
        logger.info("***** Running %s *****", description)
        logger.info("  Num examples = %d", self.num_examples(dataloader))
        logger.info("  Batch size = %d", batch_size)
        eval_losses: List[float] = []
        preds: torch.Tensor = None
        label_ids: torch.Tensor = None
        model.eval()

        if is_torch_tpu_available():
            dataloader = pl.ParallelLoader(dataloader, [self.args.device]).per_device_loader(self.args.device)

        if self.args.past_index >= 0:
            self._past = None

        for inputs in tqdm(dataloader, desc=description):
            loss, logits, labels = self.prediction_step(model, inputs, prediction_loss_only)
            if loss is not None:
                eval_losses.append(loss)
            if logits is not None:
                preds = logits if preds is None else torch.cat((preds, logits), dim=0)
            if labels is not None:
                label_ids = labels if label_ids is None else torch.cat((label_ids, labels), dim=0)

        if self.args.past_index and hasattr(self, "_past"):
            # Clean the state at the end of the evaluation loop
            delattr(self, "_past")

        if self.args.local_rank != -1:
            # In distributed mode, concatenate all results from all nodes:
            if preds is not None:
                preds = self.distributed_concat(preds, num_total_examples=self.num_examples(dataloader))
            if label_ids is not None:
                label_ids = self.distributed_concat(label_ids, num_total_examples=self.num_examples(dataloader))
        elif is_torch_tpu_available():
            # tpu-comment: Get all predictions and labels from all worker shards of eval dataset
            if preds is not None:
                preds = xm.mesh_reduce("eval_preds", preds, torch.cat)
            if label_ids is not None:
                label_ids = xm.mesh_reduce("eval_label_ids", label_ids, torch.cat)

        # Finally, turn the aggregated tensors into numpy arrays.
        if preds is not None:
            preds = preds.cpu().numpy()
        if label_ids is not None:
            label_ids = label_ids.cpu().numpy()

        if self.compute_metrics is not None and preds is not None and label_ids is not None:
            metrics = self.compute_metrics(EvalPrediction(predictions=preds, label_ids=label_ids))
        else:
            metrics = {}
        if len(eval_losses) > 0:
            metrics["eval_loss"] = np.mean(eval_losses)

        # Prefix all keys with eval_
        for key in list(metrics.keys()):
            if not key.startswith("eval_"):
                metrics[f"eval_{key}"] = metrics.pop(key)

        return PredictionOutput(predictions=preds, label_ids=label_ids, metrics=metrics)

    def distributed_concat(self, tensor: torch.Tensor, num_total_examples: int) -> torch.Tensor:
        assert self.args.local_rank != -1

        output_tensors = [tensor.clone() for _ in range(torch.distributed.get_world_size())]
        torch.distributed.all_gather(output_tensors, tensor)

        concat = torch.cat(output_tensors, dim=0)

        # truncate the dummy elements added by SequentialDistributedSampler
        output = concat[:num_total_examples]
        return output

    def prediction_step(
        self, model: nn.Module, inputs: Dict[str, Union[torch.Tensor, Any]], prediction_loss_only: bool
    ) -> Tuple[Optional[float], Optional[torch.Tensor], Optional[torch.Tensor]]:
        """
        Perform an evaluation step on :obj:`model` using obj:`inputs`.

        Subclass and override to inject custom behavior.

        Args:
            model (:obj:`nn.Module`):
                The model to evaluate.
            inputs (:obj:`Dict[str, Union[torch.Tensor, Any]]`):
                The inputs and targets of the model.

                The dictionary will be unpacked before being fed to the model. Most models expect the targets under the
                argument :obj:`labels`. Check your model's documentation for all accepted arguments.
            prediction_loss_only (:obj:`bool`):
                Whether or not to return the loss only.

        Return:
            Tuple[Optional[float], Optional[torch.Tensor], Optional[torch.Tensor]]:
            A tuple with the loss, logits and labels (each being optional).
        """
        has_labels = any(inputs.get(k) is not None for k in ["labels", "lm_labels", "masked_lm_labels"])

        inputs = self._prepare_inputs(inputs, model)

        with torch.no_grad():
            outputs = model(**inputs)
            if has_labels:
                loss, logits = outputs[:2]
                loss = loss.mean().item()
            else:
                loss = None
                logits = outputs[0]
            if self.args.past_index >= 0:
                self._past = outputs[self.args.past_index if has_labels else self.args.past_index - 1]

        if prediction_loss_only:
            return (loss, None, None)

        labels = inputs.get("labels")
        if labels is not None:
            labels = labels.detach()
        return (loss, logits.detach(), labels)<|MERGE_RESOLUTION|>--- conflicted
+++ resolved
@@ -23,19 +23,14 @@
 from .integrations import is_comet_available, is_tensorboard_available, is_wandb_available
 from .modeling_utils import PreTrainedModel
 from .optimization import AdamW, get_linear_schedule_with_warmup
-<<<<<<< HEAD
 from .trainer_utils import (
     PREFIX_CHECKPOINT_DIR,
     EvalPrediction,
     PredictionOutput,
     TrainOutput,
-    is_wandb_available,
     set_seed,
-    estimate_tokens,
+    estimate_tokens
 )
-=======
-from .trainer_utils import PREFIX_CHECKPOINT_DIR, EvalPrediction, PredictionOutput, TrainOutput, set_seed
->>>>>>> 175cd45e
 from .training_args import TrainingArguments
 
 
@@ -173,18 +168,17 @@
             :func:`~transformers.get_linear_schedule_with_warmup` controlled by :obj:`args`.
     """
 
-
     def __init__(
-            self,
-            model: PreTrainedModel,
-            args: TrainingArguments,
-            data_collator: Optional[DataCollator] = None,
-            train_dataset: Optional[Dataset] = None,
-            eval_dataset: Optional[Dataset] = None,
-            compute_metrics: Optional[Callable[[EvalPrediction], Dict]] = None,
-            prediction_loss_only=False,
-            tb_writer: Optional["SummaryWriter"] = None,
-            optimizers: Tuple[torch.optim.Optimizer, torch.optim.lr_scheduler.LambdaLR] = (None, None),
+        self,
+        model: PreTrainedModel,
+        args: TrainingArguments,
+        data_collator: Optional[DataCollator] = None,
+        train_dataset: Optional[Dataset] = None,
+        eval_dataset: Optional[Dataset] = None,
+        compute_metrics: Optional[Callable[[EvalPrediction], Dict]] = None,
+        prediction_loss_only=False,
+        tb_writer: Optional["SummaryWriter"] = None,
+        optimizers: Tuple[torch.optim.Optimizer, torch.optim.lr_scheduler.LambdaLR] = (None, None),
     ):
         self.model = model.to(args.device)
         self.args = args
@@ -227,8 +221,8 @@
             self.data_collator = self.data_collator.collate_batch
             warnings.warn(
                 (
-                        "The `data_collator` should now be a simple callable (function, class with `__call__`), classes "
-                        + "with a `collate_batch` are deprecated and won't be supported in a future version."
+                    "The `data_collator` should now be a simple callable (function, class with `__call__`), classes "
+                    + "with a `collate_batch` are deprecated and won't be supported in a future version."
                 ),
                 FutureWarning,
             )
@@ -709,16 +703,12 @@
         if is_wandb_available():
             if self.is_world_process_zero():
                 wandb.log(logs, step=self.global_step)
-<<<<<<< HEAD
-        output = {**logs, **{"step": self.global_step, "neFLOs": self.non_embedding_flos}}
-=======
         if is_comet_available():
             if self.is_world_process_zero():
                 experiment = comet_ml.config.get_global_experiment()
                 if experiment is not None:
                     experiment._log_metrics(logs, step=self.global_step, epoch=self.epoch, framework="transformers")
-        output = {**logs, **{"step": self.global_step}}
->>>>>>> 175cd45e
+        output = {**logs, **{"step": self.global_step, "neFLOs": self.non_embedding_flos}}
         if iterator is not None:
             iterator.write(output)
         else:

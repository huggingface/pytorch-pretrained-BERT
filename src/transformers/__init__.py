--- conflicted
+++ resolved
@@ -493,15 +493,12 @@
         TFAutoModelForTokenClassification,
         TFAutoModelWithLMHead,
     )
-<<<<<<< HEAD
     from .modeling_tf_bart import (
         TFBartForSequenceClassification,
         TFBartModel,
         TFBartForConditionalGeneration,
         TF_BART_PRETRAINED_MODEL_ARCHIVE_MAP,
     )
-=======
->>>>>>> 0ebc9699
     from .modeling_tf_bert import (
         TF_BERT_PRETRAINED_MODEL_ARCHIVE_LIST,
         TFBertEmbeddings,

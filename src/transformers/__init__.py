# flake8: noqa
# There's no way to ignore "F401 '...' imported but unused" warnings in this
# module, but to preserve other warnings. So, don't check this module at all.

__version__ = "3.0.2"

# Work around to update TensorFlow's absl.logging threshold which alters the
# default Python logging output behavior when present.
# see: https://github.com/abseil/abseil-py/issues/99
# and: https://github.com/tensorflow/tensorflow/issues/26691#issuecomment-500369493
try:
    import absl.logging
except ImportError:
    pass
else:
    absl.logging.set_verbosity("info")
    absl.logging.set_stderrthreshold("info")
    absl.logging._warn_preinit_stderr = False

import logging

# Configurations
from .configuration_albert import ALBERT_PRETRAINED_CONFIG_ARCHIVE_MAP, AlbertConfig
from .configuration_auto import ALL_PRETRAINED_CONFIG_ARCHIVE_MAP, CONFIG_MAPPING, AutoConfig
from .configuration_bart import BartConfig
from .configuration_bert import BERT_PRETRAINED_CONFIG_ARCHIVE_MAP, BertConfig
from .configuration_camembert import CAMEMBERT_PRETRAINED_CONFIG_ARCHIVE_MAP, CamembertConfig
from .configuration_ctrl import CTRL_PRETRAINED_CONFIG_ARCHIVE_MAP, CTRLConfig
from .configuration_distilbert import DISTILBERT_PRETRAINED_CONFIG_ARCHIVE_MAP, DistilBertConfig
from .configuration_dpr import DPR_PRETRAINED_CONFIG_ARCHIVE_MAP, DPRConfig
from .configuration_electra import ELECTRA_PRETRAINED_CONFIG_ARCHIVE_MAP, ElectraConfig
from .configuration_encoder_decoder import EncoderDecoderConfig
from .configuration_flaubert import FLAUBERT_PRETRAINED_CONFIG_ARCHIVE_MAP, FlaubertConfig
from .configuration_gpt2 import GPT2_PRETRAINED_CONFIG_ARCHIVE_MAP, GPT2Config
from .configuration_longformer import LONGFORMER_PRETRAINED_CONFIG_ARCHIVE_MAP, LongformerConfig
from .configuration_marian import MarianConfig
from .configuration_mbart import MBartConfig
from .configuration_mmbt import MMBTConfig
from .configuration_mobilebert import MOBILEBERT_PRETRAINED_CONFIG_ARCHIVE_MAP, MobileBertConfig
from .configuration_openai import OPENAI_GPT_PRETRAINED_CONFIG_ARCHIVE_MAP, OpenAIGPTConfig
from .configuration_pegasus import PegasusConfig
from .configuration_reformer import REFORMER_PRETRAINED_CONFIG_ARCHIVE_MAP, ReformerConfig
from .configuration_retribert import RETRIBERT_PRETRAINED_CONFIG_ARCHIVE_MAP, RetriBertConfig
from .configuration_roberta import ROBERTA_PRETRAINED_CONFIG_ARCHIVE_MAP, RobertaConfig
from .configuration_t5 import T5_PRETRAINED_CONFIG_ARCHIVE_MAP, T5Config
from .configuration_transfo_xl import TRANSFO_XL_PRETRAINED_CONFIG_ARCHIVE_MAP, TransfoXLConfig
from .configuration_utils import PretrainedConfig
from .configuration_xlm import XLM_PRETRAINED_CONFIG_ARCHIVE_MAP, XLMConfig
from .configuration_xlm_roberta import XLM_ROBERTA_PRETRAINED_CONFIG_ARCHIVE_MAP, XLMRobertaConfig
from .configuration_xlnet import XLNET_PRETRAINED_CONFIG_ARCHIVE_MAP, XLNetConfig
from .data import (
    DataProcessor,
    InputExample,
    InputFeatures,
    SingleSentenceClassificationProcessor,
    SquadExample,
    SquadFeatures,
    SquadV1Processor,
    SquadV2Processor,
    glue_convert_examples_to_features,
    glue_output_modes,
    glue_processors,
    glue_tasks_num_labels,
    is_sklearn_available,
    squad_convert_examples_to_features,
    xnli_output_modes,
    xnli_processors,
    xnli_tasks_num_labels,
)

# Files and general utilities
from .file_utils import (
    CONFIG_NAME,
    MODEL_CARD_NAME,
    PYTORCH_PRETRAINED_BERT_CACHE,
    PYTORCH_TRANSFORMERS_CACHE,
    TF2_WEIGHTS_NAME,
    TF_WEIGHTS_NAME,
    TRANSFORMERS_CACHE,
    WEIGHTS_NAME,
    add_end_docstrings,
    add_start_docstrings,
    cached_path,
    is_apex_available,
    is_nlp_available,
    is_psutil_available,
    is_py3nvml_available,
    is_tf_available,
    is_torch_available,
    is_torch_tpu_available,
)
from .hf_argparser import HfArgumentParser

# Integrations
from .integrations import (
    is_comet_available,
    is_optuna_available,
    is_ray_available,
    is_tensorboard_available,
    is_wandb_available,
)

# Model Cards
from .modelcard import ModelCard

# TF 2.0 <=> PyTorch conversion utilities
from .modeling_tf_pytorch_utils import (
    convert_tf_weight_name_to_pt_weight_name,
    load_pytorch_checkpoint_in_tf2_model,
    load_pytorch_model_in_tf2_model,
    load_pytorch_weights_in_tf2_model,
    load_tf2_checkpoint_in_pytorch_model,
    load_tf2_model_in_pytorch_model,
    load_tf2_weights_in_pytorch_model,
)

# Pipelines
from .pipelines import (
    Conversation,
    ConversationalPipeline,
    CsvPipelineDataFormat,
    FeatureExtractionPipeline,
    FillMaskPipeline,
    JsonPipelineDataFormat,
    NerPipeline,
    PipedPipelineDataFormat,
    Pipeline,
    PipelineDataFormat,
    QuestionAnsweringPipeline,
    SummarizationPipeline,
    TextClassificationPipeline,
    TextGenerationPipeline,
    TokenClassificationPipeline,
    TranslationPipeline,
    ZeroShotClassificationPipeline,
    pipeline,
)

# Tokenizers
from .tokenization_albert import AlbertTokenizer
from .tokenization_auto import TOKENIZER_MAPPING, AutoTokenizer
from .tokenization_bart import BartTokenizer, BartTokenizerFast
from .tokenization_bert import BasicTokenizer, BertTokenizer, BertTokenizerFast, WordpieceTokenizer
from .tokenization_bert_japanese import BertJapaneseTokenizer, CharacterTokenizer, MecabTokenizer
from .tokenization_camembert import CamembertTokenizer
from .tokenization_ctrl import CTRLTokenizer
from .tokenization_distilbert import DistilBertTokenizer, DistilBertTokenizerFast
from .tokenization_dpr import (
    DPRContextEncoderTokenizer,
    DPRContextEncoderTokenizerFast,
    DPRQuestionEncoderTokenizer,
    DPRQuestionEncoderTokenizerFast,
    DPRReaderTokenizer,
    DPRReaderTokenizerFast,
)
from .tokenization_electra import ElectraTokenizer, ElectraTokenizerFast
from .tokenization_flaubert import FlaubertTokenizer
from .tokenization_gpt2 import GPT2Tokenizer, GPT2TokenizerFast
from .tokenization_longformer import LongformerTokenizer, LongformerTokenizerFast
from .tokenization_mbart import MBartTokenizer
from .tokenization_mobilebert import MobileBertTokenizer, MobileBertTokenizerFast
from .tokenization_openai import OpenAIGPTTokenizer, OpenAIGPTTokenizerFast
from .tokenization_pegasus import PegasusTokenizer
from .tokenization_reformer import ReformerTokenizer
from .tokenization_retribert import RetriBertTokenizer, RetriBertTokenizerFast
from .tokenization_roberta import RobertaTokenizer, RobertaTokenizerFast
from .tokenization_t5 import T5Tokenizer
from .tokenization_transfo_xl import TransfoXLCorpus, TransfoXLTokenizer, TransfoXLTokenizerFast
from .tokenization_utils import PreTrainedTokenizer
from .tokenization_utils_base import (
    BatchEncoding,
    CharSpan,
    PreTrainedTokenizerBase,
    SpecialTokensMixin,
    TensorType,
    TokenSpan,
)
from .tokenization_utils_fast import PreTrainedTokenizerFast
from .tokenization_xlm import XLMTokenizer
from .tokenization_xlm_roberta import XLMRobertaTokenizer
from .tokenization_xlnet import SPIECE_UNDERLINE, XLNetTokenizer

# Trainer
from .trainer_utils import EvalPrediction, set_seed
from .training_args import TrainingArguments
from .training_args_tf import TFTrainingArguments


logger = logging.getLogger(__name__)  # pylint: disable=invalid-name


if is_sklearn_available():
    from .data import glue_compute_metrics, xnli_compute_metrics


# Modeling
if is_torch_available():
    # Benchmarks
    from .benchmark.benchmark import PyTorchBenchmark
    from .benchmark.benchmark_args import PyTorchBenchmarkArguments
    from .data.data_collator import (
        DataCollator,
        DataCollatorForLanguageModeling,
        DataCollatorForPermutationLanguageModeling,
        DataCollatorWithPadding,
        default_data_collator,
    )
    from .data.datasets import (
        GlueDataset,
        GlueDataTrainingArguments,
        LineByLineTextDataset,
        SquadDataset,
        SquadDataTrainingArguments,
        TextDataset,
    )
    from .generation_utils import top_k_top_p_filtering
    from .modeling_albert import (
        ALBERT_PRETRAINED_MODEL_ARCHIVE_LIST,
        AlbertForMaskedLM,
        AlbertForMultipleChoice,
        AlbertForPreTraining,
        AlbertForQuestionAnswering,
        AlbertForSequenceClassification,
        AlbertForTokenClassification,
        AlbertModel,
        AlbertPreTrainedModel,
        load_tf_weights_in_albert,
    )
    from .modeling_auto import (
        MODEL_FOR_CAUSAL_LM_MAPPING,
        MODEL_FOR_MASKED_LM_MAPPING,
        MODEL_FOR_MULTIPLE_CHOICE_MAPPING,
        MODEL_FOR_PRETRAINING_MAPPING,
        MODEL_FOR_QUESTION_ANSWERING_MAPPING,
        MODEL_FOR_SEQ_TO_SEQ_CAUSAL_LM_MAPPING,
        MODEL_FOR_SEQUENCE_CLASSIFICATION_MAPPING,
        MODEL_FOR_TOKEN_CLASSIFICATION_MAPPING,
        MODEL_MAPPING,
        MODEL_WITH_LM_HEAD_MAPPING,
        AutoModel,
        AutoModelForCausalLM,
        AutoModelForMaskedLM,
        AutoModelForMultipleChoice,
        AutoModelForPreTraining,
        AutoModelForQuestionAnswering,
        AutoModelForSeq2SeqLM,
        AutoModelForSequenceClassification,
        AutoModelForTokenClassification,
        AutoModelWithLMHead,
    )
    from .modeling_bart import (
        BART_PRETRAINED_MODEL_ARCHIVE_LIST,
        BartForConditionalGeneration,
        BartForQuestionAnswering,
        BartForSequenceClassification,
        BartModel,
        PretrainedBartModel,
    )
    from .modeling_bert import (
        BERT_PRETRAINED_MODEL_ARCHIVE_LIST,
        BertForMaskedLM,
        BertForMultipleChoice,
        BertForNextSentencePrediction,
        BertForPreTraining,
        BertForQuestionAnswering,
        BertForSequenceClassification,
        BertForTokenClassification,
        BertLayer,
        BertLMHeadModel,
        BertModel,
        BertPreTrainedModel,
        load_tf_weights_in_bert,
    )
    from .modeling_camembert import (
        CAMEMBERT_PRETRAINED_MODEL_ARCHIVE_LIST,
        CamembertForCausalLM,
        CamembertForMaskedLM,
        CamembertForMultipleChoice,
        CamembertForQuestionAnswering,
        CamembertForSequenceClassification,
        CamembertForTokenClassification,
        CamembertModel,
    )
    from .modeling_ctrl import CTRL_PRETRAINED_MODEL_ARCHIVE_LIST, CTRLLMHeadModel, CTRLModel, CTRLPreTrainedModel
    from .modeling_distilbert import (
        DISTILBERT_PRETRAINED_MODEL_ARCHIVE_LIST,
        DistilBertForMaskedLM,
        DistilBertForMultipleChoice,
        DistilBertForQuestionAnswering,
        DistilBertForSequenceClassification,
        DistilBertForTokenClassification,
        DistilBertModel,
        DistilBertPreTrainedModel,
    )
    from .modeling_dpr import (
        DPRContextEncoder,
        DPRPretrainedContextEncoder,
        DPRPretrainedQuestionEncoder,
        DPRPretrainedReader,
        DPRQuestionEncoder,
        DPRReader,
    )
    from .modeling_electra import (
        ELECTRA_PRETRAINED_MODEL_ARCHIVE_LIST,
        ElectraForMaskedLM,
        ElectraForMultipleChoice,
        ElectraForPreTraining,
        ElectraForQuestionAnswering,
        ElectraForSequenceClassification,
        ElectraForTokenClassification,
        ElectraModel,
        ElectraPreTrainedModel,
        load_tf_weights_in_electra,
    )
    from .modeling_encoder_decoder import EncoderDecoderModel
    from .modeling_flaubert import (
        FLAUBERT_PRETRAINED_MODEL_ARCHIVE_LIST,
        FlaubertForMultipleChoice,
        FlaubertForQuestionAnswering,
        FlaubertForQuestionAnsweringSimple,
        FlaubertForSequenceClassification,
        FlaubertForTokenClassification,
        FlaubertModel,
        FlaubertWithLMHeadModel,
    )
    from .modeling_gpt2 import (
        GPT2_PRETRAINED_MODEL_ARCHIVE_LIST,
        GPT2DoubleHeadsModel,
        GPT2LMHeadModel,
        GPT2Model,
        GPT2PreTrainedModel,
        load_tf_weights_in_gpt2,
    )
    from .modeling_longformer import (
        LONGFORMER_PRETRAINED_MODEL_ARCHIVE_LIST,
        LongformerForMaskedLM,
        LongformerForMultipleChoice,
        LongformerForQuestionAnswering,
        LongformerForSequenceClassification,
        LongformerForTokenClassification,
        LongformerModel,
        LongformerSelfAttention,
    )
    from .modeling_marian import MarianMTModel
    from .modeling_mbart import MBartForConditionalGeneration
    from .modeling_mmbt import MMBTForClassification, MMBTModel, ModalEmbeddings
    from .modeling_mobilebert import (
        MOBILEBERT_PRETRAINED_MODEL_ARCHIVE_LIST,
        MobileBertForMaskedLM,
        MobileBertForMultipleChoice,
        MobileBertForNextSentencePrediction,
        MobileBertForPreTraining,
        MobileBertForQuestionAnswering,
        MobileBertForSequenceClassification,
        MobileBertForTokenClassification,
        MobileBertLayer,
        MobileBertModel,
        MobileBertPreTrainedModel,
        load_tf_weights_in_mobilebert,
    )
    from .modeling_openai import (
        OPENAI_GPT_PRETRAINED_MODEL_ARCHIVE_LIST,
        OpenAIGPTDoubleHeadsModel,
        OpenAIGPTLMHeadModel,
        OpenAIGPTModel,
        OpenAIGPTPreTrainedModel,
        load_tf_weights_in_openai_gpt,
    )
    from .modeling_pegasus import PegasusForConditionalGeneration
    from .modeling_reformer import (
        REFORMER_PRETRAINED_MODEL_ARCHIVE_LIST,
        ReformerAttention,
        ReformerForMaskedLM,
        ReformerForQuestionAnswering,
        ReformerForSequenceClassification,
        ReformerLayer,
        ReformerModel,
        ReformerModelWithLMHead,
    )
    from .modeling_retribert import RETRIBERT_PRETRAINED_MODEL_ARCHIVE_LIST, RetriBertModel, RetriBertPreTrainedModel
    from .modeling_roberta import (
        ROBERTA_PRETRAINED_MODEL_ARCHIVE_LIST,
        RobertaForCausalLM,
        RobertaForMaskedLM,
        RobertaForMultipleChoice,
        RobertaForQuestionAnswering,
        RobertaForSequenceClassification,
        RobertaForTokenClassification,
        RobertaModel,
    )
    from .modeling_t5 import (
        T5_PRETRAINED_MODEL_ARCHIVE_LIST,
        T5ForConditionalGeneration,
        T5Model,
        T5PreTrainedModel,
        load_tf_weights_in_t5,
    )
    from .modeling_transfo_xl import (
        TRANSFO_XL_PRETRAINED_MODEL_ARCHIVE_LIST,
        AdaptiveEmbedding,
        TransfoXLLMHeadModel,
        TransfoXLModel,
        TransfoXLPreTrainedModel,
        load_tf_weights_in_transfo_xl,
    )
    from .modeling_utils import Conv1D, PreTrainedModel, apply_chunking_to_forward, prune_layer
    from .modeling_xlm import (
        XLM_PRETRAINED_MODEL_ARCHIVE_LIST,
        XLMForMultipleChoice,
        XLMForQuestionAnswering,
        XLMForQuestionAnsweringSimple,
        XLMForSequenceClassification,
        XLMForTokenClassification,
        XLMModel,
        XLMPreTrainedModel,
        XLMWithLMHeadModel,
    )
    from .modeling_xlm_roberta import (
        XLM_ROBERTA_PRETRAINED_MODEL_ARCHIVE_LIST,
        XLMRobertaForMaskedLM,
        XLMRobertaForMultipleChoice,
        XLMRobertaForQuestionAnswering,
        XLMRobertaForSequenceClassification,
        XLMRobertaForTokenClassification,
        XLMRobertaModel,
    )
    from .modeling_xlnet import (
        XLNET_PRETRAINED_MODEL_ARCHIVE_LIST,
        XLNetForMultipleChoice,
        XLNetForQuestionAnswering,
        XLNetForQuestionAnsweringSimple,
        XLNetForSequenceClassification,
        XLNetForTokenClassification,
        XLNetLMHeadModel,
        XLNetModel,
        XLNetPreTrainedModel,
        load_tf_weights_in_xlnet,
    )

    # Optimization
    from .optimization import (
        AdamW,
        get_constant_schedule,
        get_constant_schedule_with_warmup,
        get_cosine_schedule_with_warmup,
        get_cosine_with_hard_restarts_schedule_with_warmup,
        get_linear_schedule_with_warmup,
        get_polynomial_decay_schedule_with_warmup,
    )
    from .tokenization_marian import MarianTokenizer

    # Trainer
<<<<<<< HEAD
    from .trainer import Trainer, set_seed, torch_distributed_zero_first, EvalPrediction
    from .data.data_collator import (
        default_data_collator,
        DataCollator,
        DataCollatorForLanguageModeling,
        DataCollatorForNSP,
        DataCollatorForPermutationLanguageModeling,
    )
    from .data.datasets import (
        GlueDataset,
        TextDataset,
        LineByLineTextDataset,
        LineByLineWithNSPTextDataset,
        GlueDataTrainingArguments,
        SquadDataset,
        SquadDataTrainingArguments,
    )

    # Benchmarks
    from .benchmark.benchmark import PyTorchBenchmark
    from .benchmark.benchmark_args import PyTorchBenchmarkArguments
=======
    from .trainer import EvalPrediction, Trainer, set_seed, torch_distributed_zero_first
>>>>>>> 461ae868

# TensorFlow
if is_tf_available():
    from .benchmark.benchmark_args_tf import TensorFlowBenchmarkArguments

    # Benchmarks
    from .benchmark.benchmark_tf import TensorFlowBenchmark
    from .generation_tf_utils import tf_top_k_top_p_filtering
    from .modeling_tf_albert import (
        TF_ALBERT_PRETRAINED_MODEL_ARCHIVE_LIST,
        TFAlbertForMaskedLM,
        TFAlbertForMultipleChoice,
        TFAlbertForPreTraining,
        TFAlbertForQuestionAnswering,
        TFAlbertForSequenceClassification,
        TFAlbertForTokenClassification,
        TFAlbertMainLayer,
        TFAlbertModel,
        TFAlbertPreTrainedModel,
    )
    from .modeling_tf_auto import (
        TF_MODEL_FOR_CAUSAL_LM_MAPPING,
        TF_MODEL_FOR_MASKED_LM_MAPPING,
        TF_MODEL_FOR_MULTIPLE_CHOICE_MAPPING,
        TF_MODEL_FOR_PRETRAINING_MAPPING,
        TF_MODEL_FOR_QUESTION_ANSWERING_MAPPING,
        TF_MODEL_FOR_SEQ_TO_SEQ_CAUSAL_LM_MAPPING,
        TF_MODEL_FOR_SEQUENCE_CLASSIFICATION_MAPPING,
        TF_MODEL_FOR_TOKEN_CLASSIFICATION_MAPPING,
        TF_MODEL_MAPPING,
        TF_MODEL_WITH_LM_HEAD_MAPPING,
        TFAutoModel,
        TFAutoModelForCausalLM,
        TFAutoModelForMaskedLM,
        TFAutoModelForMultipleChoice,
        TFAutoModelForPreTraining,
        TFAutoModelForQuestionAnswering,
        TFAutoModelForSeq2SeqLM,
        TFAutoModelForSequenceClassification,
        TFAutoModelForTokenClassification,
        TFAutoModelWithLMHead,
    )
    from .modeling_tf_bert import (
        TF_BERT_PRETRAINED_MODEL_ARCHIVE_LIST,
        TFBertEmbeddings,
        TFBertForMaskedLM,
        TFBertForMultipleChoice,
        TFBertForNextSentencePrediction,
        TFBertForPreTraining,
        TFBertForQuestionAnswering,
        TFBertForSequenceClassification,
        TFBertForTokenClassification,
        TFBertLMHeadModel,
        TFBertMainLayer,
        TFBertModel,
        TFBertPreTrainedModel,
    )
    from .modeling_tf_camembert import (
        TF_CAMEMBERT_PRETRAINED_MODEL_ARCHIVE_LIST,
        TFCamembertForMaskedLM,
        TFCamembertForMultipleChoice,
        TFCamembertForQuestionAnswering,
        TFCamembertForSequenceClassification,
        TFCamembertForTokenClassification,
        TFCamembertModel,
    )
    from .modeling_tf_ctrl import (
        TF_CTRL_PRETRAINED_MODEL_ARCHIVE_LIST,
        TFCTRLLMHeadModel,
        TFCTRLModel,
        TFCTRLPreTrainedModel,
    )
    from .modeling_tf_distilbert import (
        TF_DISTILBERT_PRETRAINED_MODEL_ARCHIVE_LIST,
        TFDistilBertForMaskedLM,
        TFDistilBertForMultipleChoice,
        TFDistilBertForQuestionAnswering,
        TFDistilBertForSequenceClassification,
        TFDistilBertForTokenClassification,
        TFDistilBertMainLayer,
        TFDistilBertModel,
        TFDistilBertPreTrainedModel,
    )
    from .modeling_tf_electra import (
        TF_ELECTRA_PRETRAINED_MODEL_ARCHIVE_LIST,
        TFElectraForMaskedLM,
        TFElectraForMultipleChoice,
        TFElectraForPreTraining,
        TFElectraForQuestionAnswering,
        TFElectraForSequenceClassification,
        TFElectraForTokenClassification,
        TFElectraModel,
        TFElectraPreTrainedModel,
    )
    from .modeling_tf_flaubert import (
        TF_FLAUBERT_PRETRAINED_MODEL_ARCHIVE_LIST,
        TFFlaubertForMultipleChoice,
        TFFlaubertForQuestionAnsweringSimple,
        TFFlaubertForSequenceClassification,
        TFFlaubertForTokenClassification,
        TFFlaubertModel,
        TFFlaubertWithLMHeadModel,
    )
    from .modeling_tf_gpt2 import (
        TF_GPT2_PRETRAINED_MODEL_ARCHIVE_LIST,
        TFGPT2DoubleHeadsModel,
        TFGPT2LMHeadModel,
        TFGPT2MainLayer,
        TFGPT2Model,
        TFGPT2PreTrainedModel,
    )
    from .modeling_tf_longformer import (
        TF_LONGFORMER_PRETRAINED_MODEL_ARCHIVE_LIST,
        TFLongformerForMaskedLM,
        TFLongformerForQuestionAnswering,
        TFLongformerModel,
        TFLongformerSelfAttention,
    )
    from .modeling_tf_mobilebert import (
        TF_MOBILEBERT_PRETRAINED_MODEL_ARCHIVE_LIST,
        TFMobileBertForMaskedLM,
        TFMobileBertForMultipleChoice,
        TFMobileBertForNextSentencePrediction,
        TFMobileBertForPreTraining,
        TFMobileBertForQuestionAnswering,
        TFMobileBertForSequenceClassification,
        TFMobileBertForTokenClassification,
        TFMobileBertMainLayer,
        TFMobileBertModel,
        TFMobileBertPreTrainedModel,
    )
    from .modeling_tf_openai import (
        TF_OPENAI_GPT_PRETRAINED_MODEL_ARCHIVE_LIST,
        TFOpenAIGPTDoubleHeadsModel,
        TFOpenAIGPTLMHeadModel,
        TFOpenAIGPTMainLayer,
        TFOpenAIGPTModel,
        TFOpenAIGPTPreTrainedModel,
    )
    from .modeling_tf_roberta import (
        TF_ROBERTA_PRETRAINED_MODEL_ARCHIVE_LIST,
        TFRobertaForMaskedLM,
        TFRobertaForMultipleChoice,
        TFRobertaForQuestionAnswering,
        TFRobertaForSequenceClassification,
        TFRobertaForTokenClassification,
        TFRobertaMainLayer,
        TFRobertaModel,
        TFRobertaPreTrainedModel,
    )
    from .modeling_tf_t5 import (
        TF_T5_PRETRAINED_MODEL_ARCHIVE_LIST,
        TFT5ForConditionalGeneration,
        TFT5Model,
        TFT5PreTrainedModel,
    )
    from .modeling_tf_transfo_xl import (
        TF_TRANSFO_XL_PRETRAINED_MODEL_ARCHIVE_LIST,
        TFAdaptiveEmbedding,
        TFTransfoXLLMHeadModel,
        TFTransfoXLMainLayer,
        TFTransfoXLModel,
        TFTransfoXLPreTrainedModel,
    )
    from .modeling_tf_utils import TFPreTrainedModel, TFSequenceSummary, TFSharedEmbeddings, shape_list
    from .modeling_tf_xlm import (
        TF_XLM_PRETRAINED_MODEL_ARCHIVE_LIST,
        TFXLMForMultipleChoice,
        TFXLMForQuestionAnsweringSimple,
        TFXLMForSequenceClassification,
        TFXLMForTokenClassification,
        TFXLMMainLayer,
        TFXLMModel,
        TFXLMPreTrainedModel,
        TFXLMWithLMHeadModel,
    )
    from .modeling_tf_xlm_roberta import (
        TF_XLM_ROBERTA_PRETRAINED_MODEL_ARCHIVE_LIST,
        TFXLMRobertaForMaskedLM,
        TFXLMRobertaForMultipleChoice,
        TFXLMRobertaForQuestionAnswering,
        TFXLMRobertaForSequenceClassification,
        TFXLMRobertaForTokenClassification,
        TFXLMRobertaModel,
    )
    from .modeling_tf_xlnet import (
        TF_XLNET_PRETRAINED_MODEL_ARCHIVE_LIST,
        TFXLNetForMultipleChoice,
        TFXLNetForQuestionAnsweringSimple,
        TFXLNetForSequenceClassification,
        TFXLNetForTokenClassification,
        TFXLNetLMHeadModel,
        TFXLNetMainLayer,
        TFXLNetModel,
        TFXLNetPreTrainedModel,
    )

    # Optimization
    from .optimization_tf import AdamWeightDecay, GradientAccumulator, WarmUp, create_optimizer

    # Trainer
    from .trainer_tf import TFTrainer


if not is_tf_available() and not is_torch_available():
    logger.warning(
        "Neither PyTorch nor TensorFlow >= 2.0 have been found."
        "Models won't be available and only tokenizers, configuration"
        "and file/data utilities can be used."
    )<|MERGE_RESOLUTION|>--- conflicted
+++ resolved
@@ -203,12 +203,14 @@
         DataCollatorForLanguageModeling,
         DataCollatorForPermutationLanguageModeling,
         DataCollatorWithPadding,
+        DataCollatorForNSP,
         default_data_collator,
     )
     from .data.datasets import (
         GlueDataset,
         GlueDataTrainingArguments,
         LineByLineTextDataset,
+        LineByLineWithNSPTextDataset,
         SquadDataset,
         SquadDataTrainingArguments,
         TextDataset,
@@ -450,31 +452,7 @@
     from .tokenization_marian import MarianTokenizer
 
     # Trainer
-<<<<<<< HEAD
-    from .trainer import Trainer, set_seed, torch_distributed_zero_first, EvalPrediction
-    from .data.data_collator import (
-        default_data_collator,
-        DataCollator,
-        DataCollatorForLanguageModeling,
-        DataCollatorForNSP,
-        DataCollatorForPermutationLanguageModeling,
-    )
-    from .data.datasets import (
-        GlueDataset,
-        TextDataset,
-        LineByLineTextDataset,
-        LineByLineWithNSPTextDataset,
-        GlueDataTrainingArguments,
-        SquadDataset,
-        SquadDataTrainingArguments,
-    )
-
-    # Benchmarks
-    from .benchmark.benchmark import PyTorchBenchmark
-    from .benchmark.benchmark_args import PyTorchBenchmarkArguments
-=======
     from .trainer import EvalPrediction, Trainer, set_seed, torch_distributed_zero_first
->>>>>>> 461ae868
 
 # TensorFlow
 if is_tf_available():

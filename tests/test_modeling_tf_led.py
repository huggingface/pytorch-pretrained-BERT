# coding=utf-8
# Copyright Iz Beltagy, Matthew E. Peters, Arman Cohan and The HuggingFace Inc. team. All rights reserved.
#
# Licensed under the Apache License, Version 2.0 (the "License");
# you may not use this file except in compliance with the License.
# You may obtain a copy of the License at
#
#     http://www.apache.org/licenses/LICENSE-2.0
#
# Unless required by applicable law or agreed to in writing, software
# distributed under the License is distributed on an "AS IS" BASIS,
# WITHOUT WARRANTIES OR CONDITIONS OF ANY KIND, either express or implied.
# See the License for the specific language governing permissions and
# limitations under the License.


import unittest

from transformers import LEDConfig, is_tf_available
from transformers.testing_utils import require_tf, slow

from .test_configuration_common import ConfigTester
from .test_modeling_tf_common import TFModelTesterMixin, ids_tensor


if is_tf_available():
    import tensorflow as tf

    from transformers import TFLEDForConditionalGeneration, TFLEDModel


@require_tf
class TFLEDModelTester:
    config_cls = LEDConfig
    config_updates = {}
    hidden_act = "gelu"

    def __init__(
        self,
        parent,
        batch_size=13,
        seq_length=7,
        is_training=True,
        use_labels=False,
        vocab_size=99,
        hidden_size=32,
        num_hidden_layers=5,
        num_attention_heads=4,
        intermediate_size=37,
        hidden_dropout_prob=0.1,
        attention_probs_dropout_prob=0.1,
        max_position_embeddings=20,
        eos_token_id=2,
        pad_token_id=1,
        bos_token_id=0,
        attention_window=4,
    ):
        self.parent = parent
        self.batch_size = batch_size
        self.seq_length = seq_length
        self.is_training = is_training
        self.use_labels = use_labels
        self.vocab_size = vocab_size
        self.hidden_size = hidden_size
        self.num_hidden_layers = num_hidden_layers
        self.num_attention_heads = num_attention_heads
        self.intermediate_size = intermediate_size

        self.hidden_dropout_prob = hidden_dropout_prob
        self.attention_probs_dropout_prob = attention_probs_dropout_prob
        self.max_position_embeddings = max_position_embeddings
        self.eos_token_id = eos_token_id
        self.pad_token_id = pad_token_id
        self.bos_token_id = bos_token_id
        self.attention_window = attention_window

        # `ModelTesterMixin.test_attention_outputs` is expecting attention tensors to be of size
        # [num_attention_heads, encoder_seq_length, encoder_key_length], but TFLongformerSelfAttention
        # returns attention of shape [num_attention_heads, encoder_seq_length, self.attention_window + 1]
        # because its local attention only attends to `self.attention_window` and one before and one after
        self.key_length = self.attention_window + 1

        # because of padding `encoder_seq_length`, is different from `seq_length`. Relevant for
        # the `test_attention_outputs` and `test_hidden_states_output` tests
        self.encoder_seq_length = (
            self.seq_length + (self.attention_window - self.seq_length % self.attention_window) % self.attention_window
        )

    def prepare_config_and_inputs_for_common(self):
        input_ids = ids_tensor([self.batch_size, self.seq_length - 1], self.vocab_size)
        eos_tensor = tf.expand_dims(tf.constant([self.eos_token_id] * self.batch_size), 1)
        input_ids = tf.concat([input_ids, eos_tensor], axis=1)

        decoder_input_ids = ids_tensor([self.batch_size, self.seq_length], self.vocab_size)

        config = self.config_cls(
            vocab_size=self.vocab_size,
            d_model=self.hidden_size,
            encoder_layers=self.num_hidden_layers,
            decoder_layers=self.num_hidden_layers,
            encoder_attention_heads=self.num_attention_heads,
            decoder_attention_heads=self.num_attention_heads,
            encoder_ffn_dim=self.intermediate_size,
            decoder_ffn_dim=self.intermediate_size,
            dropout=self.hidden_dropout_prob,
            attention_dropout=self.attention_probs_dropout_prob,
            max_position_embeddings=self.max_position_embeddings,
            eos_token_ids=[2],
            bos_token_id=self.bos_token_id,
            pad_token_id=self.pad_token_id,
            decoder_start_token_id=self.pad_token_id,
            attention_window=self.attention_window,
            **self.config_updates,
        )
        inputs_dict = prepare_led_inputs_dict(config, input_ids, decoder_input_ids)
        global_attention_mask = tf.concat(
            [tf.zeros_like(input_ids)[:, :-1], tf.ones_like(input_ids)[:, -1:]],
            axis=-1,
        )
        inputs_dict["global_attention_mask"] = global_attention_mask
        return config, inputs_dict

    def check_decoder_model_past_large_inputs(self, config, inputs_dict):
        model = TFLEDModel(config=config).get_decoder()
        input_ids = inputs_dict["input_ids"]

        input_ids = input_ids[:1, :]
        attention_mask = inputs_dict["attention_mask"][:1, :]
        self.batch_size = 1

        # first forward pass
        outputs = model(input_ids, attention_mask=attention_mask, use_cache=True)

        output, past_key_values = outputs.to_tuple()
        past_key_values = past_key_values[1]

        # create hypothetical next token and extent to next_input_ids
        next_tokens = ids_tensor((self.batch_size, 3), config.vocab_size)
        next_attn_mask = tf.cast(ids_tensor((self.batch_size, 3), 2), tf.int8)

        # append to next input_ids and
        next_input_ids = tf.concat([input_ids, next_tokens], axis=-1)
        next_attention_mask = tf.concat([attention_mask, next_attn_mask], axis=-1)

        output_from_no_past = model(next_input_ids, attention_mask=next_attention_mask)[0]
        output_from_past = model(next_tokens, attention_mask=next_attention_mask, past_key_values=past_key_values)[0]

        self.parent.assertEqual(next_tokens.shape[1], output_from_past.shape[1])

        # select random slice
        random_slice_idx = int(ids_tensor((1,), output_from_past.shape[-1]))
        output_from_no_past_slice = output_from_no_past[:, -3:, random_slice_idx]
        output_from_past_slice = output_from_past[:, :, random_slice_idx]

        # test that outputs are equal for slice
        tf.debugging.assert_near(output_from_past_slice, output_from_no_past_slice, rtol=1e-3)


def prepare_led_inputs_dict(
    config,
    input_ids,
    decoder_input_ids,
    attention_mask=None,
    decoder_attention_mask=None,
    head_mask=None,
    decoder_head_mask=None,
):
    if attention_mask is None:
        attention_mask = tf.cast(tf.math.not_equal(input_ids, config.pad_token_id), tf.int8)
    if decoder_attention_mask is None:
        decoder_attention_mask = tf.concat(
            [
                tf.ones(decoder_input_ids[:, :1].shape, dtype=tf.int8),
                tf.cast(tf.math.not_equal(decoder_input_ids[:, 1:], config.pad_token_id), tf.int8),
            ],
            axis=-1,
        )
    if head_mask is None:
        head_mask = tf.ones((config.encoder_layers, config.encoder_attention_heads))
    if decoder_head_mask is None:
        decoder_head_mask = tf.ones((config.decoder_layers, config.decoder_attention_heads))
    return {
        "input_ids": input_ids,
        "attention_mask": attention_mask,
        "decoder_input_ids": decoder_input_ids,
        "decoder_attention_mask": decoder_attention_mask,
        "head_mask": head_mask,
        "decoder_head_mask": decoder_head_mask,
    }


@require_tf
class TFLEDModelTest(TFModelTesterMixin, unittest.TestCase):
    all_model_classes = (TFLEDForConditionalGeneration, TFLEDModel) if is_tf_available() else ()
    all_generative_model_classes = (TFLEDForConditionalGeneration,) if is_tf_available() else ()
    is_encoder_decoder = True
    test_pruning = False
<<<<<<< HEAD
    test_head_masking = False
    test_onnx = False
=======
>>>>>>> 4cda2d73

    def setUp(self):
        self.model_tester = TFLEDModelTester(self)
        self.config_tester = ConfigTester(self, config_class=LEDConfig)

    def test_config(self):
        self.config_tester.run_common_tests()

    def test_decoder_model_past_large_inputs(self):
        config_and_inputs = self.model_tester.prepare_config_and_inputs_for_common()
        self.model_tester.check_decoder_model_past_large_inputs(*config_and_inputs)

    def test_model_common_attributes(self):
        config, inputs_dict = self.model_tester.prepare_config_and_inputs_for_common()

        for model_class in self.all_model_classes:
            model = model_class(config)
            assert isinstance(model.get_input_embeddings(), tf.keras.layers.Layer)

            if model_class in self.all_generative_model_classes:
                x = model.get_output_embeddings()
                assert isinstance(x, tf.keras.layers.Layer)
                name = model.get_bias()
                assert isinstance(name, dict)
                for k, v in name.items():
                    assert isinstance(v, tf.Variable)
            else:
                x = model.get_output_embeddings()
                assert x is None
                name = model.get_bias()
                assert name is None

    def test_resize_token_embeddings(self):
        config, inputs_dict = self.model_tester.prepare_config_and_inputs_for_common()

        def _get_word_embedding_weight(model, embedding_layer):
            if hasattr(embedding_layer, "weight"):
                return embedding_layer.weight
            else:
                # Here we build the word embeddings weights if not exists.
                # And then we retry to get the attribute once built.
                model(model.dummy_inputs)
                if hasattr(embedding_layer, "weight"):
                    return embedding_layer.weight
                else:
                    return None

        for model_class in self.all_model_classes:
            for size in [config.vocab_size - 10, config.vocab_size + 10, None]:
                # build the embeddings
                model = model_class(config=config)
                old_input_embeddings = _get_word_embedding_weight(model, model.get_input_embeddings())
                old_output_embeddings = _get_word_embedding_weight(model, model.get_output_embeddings())
                old_final_logits_bias = model.get_bias()

                # reshape the embeddings
                model.resize_token_embeddings(size)
                new_input_embeddings = _get_word_embedding_weight(model, model.get_input_embeddings())
                new_output_embeddings = _get_word_embedding_weight(model, model.get_output_embeddings())
                new_final_logits_bias = model.get_bias()

                # check that the resized embeddings size matches the desired size.
                assert_size = size if size is not None else config.vocab_size

                self.assertEqual(new_input_embeddings.shape[0], assert_size)

                # check that weights remain the same after resizing
                models_equal = True
                for p1, p2 in zip(old_input_embeddings.value(), new_input_embeddings.value()):
                    if tf.math.reduce_sum(tf.math.abs(p1 - p2)) > 0:
                        models_equal = False
                self.assertTrue(models_equal)

                if old_output_embeddings is not None and new_output_embeddings is not None:
                    self.assertEqual(new_output_embeddings.shape[0], assert_size)

                    models_equal = True
                    for p1, p2 in zip(old_output_embeddings.value(), new_output_embeddings.value()):
                        if tf.math.reduce_sum(tf.math.abs(p1 - p2)) > 0:
                            models_equal = False
                    self.assertTrue(models_equal)

                if old_final_logits_bias is not None and new_final_logits_bias is not None:
                    old_final_logits_bias = old_final_logits_bias["final_logits_bias"]
                    new_final_logits_bias = new_final_logits_bias["final_logits_bias"]
                    self.assertEqual(new_final_logits_bias.shape[0], 1)
                    self.assertEqual(new_final_logits_bias.shape[1], assert_size)

                    models_equal = True
                    for old, new in zip(old_final_logits_bias.value(), new_final_logits_bias.value()):
                        for p1, p2 in zip(old, new):
                            if tf.math.reduce_sum(tf.math.abs(p1 - p2)) > 0:
                                models_equal = False
                    self.assertTrue(models_equal)

    def test_attention_outputs(self):
        config, inputs_dict = self.model_tester.prepare_config_and_inputs_for_common()
        inputs_dict["global_attention_mask"] = tf.zeros_like(inputs_dict["attention_mask"])
        num_global_attn_indices = 2
        inputs_dict["global_attention_mask"] = tf.where(
            tf.range(self.model_tester.seq_length)[None, :] < num_global_attn_indices,
            1,
            inputs_dict["global_attention_mask"],
        )

        config.return_dict = True
        seq_length = self.model_tester.seq_length
        encoder_seq_length = self.model_tester.encoder_seq_length

        def check_decoder_attentions_output(outputs):
            decoder_attentions = outputs.decoder_attentions
            self.assertEqual(len(decoder_attentions), self.model_tester.num_hidden_layers)
            self.assertListEqual(
                list(decoder_attentions[0].shape[-3:]),
                [self.model_tester.num_attention_heads, seq_length, seq_length],
            )

        def check_encoder_attentions_output(outputs):
            attentions = [t.numpy() for t in outputs.encoder_attentions]
            global_attentions = [t.numpy() for t in outputs.encoder_global_attentions]
            self.assertEqual(len(attentions), self.model_tester.num_hidden_layers)
            self.assertEqual(len(global_attentions), self.model_tester.num_hidden_layers)
            self.assertListEqual(
                list(attentions[0].shape[-3:]),
                [self.model_tester.num_attention_heads, encoder_seq_length, seq_length],
            )
            self.assertListEqual(
                list(global_attentions[0].shape[-3:]),
                [self.model_tester.num_attention_heads, encoder_seq_length, num_global_attn_indices],
            )

        for model_class in self.all_model_classes:
            inputs_dict["output_attentions"] = True
            inputs_dict["use_cache"] = False
            config.output_hidden_states = False
            model = model_class(config)
            outputs = model(self._prepare_for_class(inputs_dict, model_class))
            out_len = len(outputs)
            self.assertEqual(config.output_hidden_states, False)
            check_encoder_attentions_output(outputs)

            if self.is_encoder_decoder:
                model = model_class(config)
                outputs = model(self._prepare_for_class(inputs_dict, model_class))
                self.assertEqual(config.output_hidden_states, False)
                check_decoder_attentions_output(outputs)

            # Check that output attentions can also be changed via the config
            del inputs_dict["output_attentions"]
            config.output_attentions = True
            model = model_class(config)
            outputs = model(self._prepare_for_class(inputs_dict, model_class))
            self.assertEqual(config.output_hidden_states, False)
            check_encoder_attentions_output(outputs)

            # Check attention is always last and order is fine
            inputs_dict["output_attentions"] = True
            config.output_hidden_states = True
            model = model_class(config)
            outputs = model(self._prepare_for_class(inputs_dict, model_class))

            self.assertEqual(out_len + (2 if self.is_encoder_decoder else 1), len(outputs))
            self.assertEqual(model.config.output_hidden_states, True)
            check_encoder_attentions_output(outputs)

    def test_mixed_precision(self):
        # TODO JP: Make LED float16 compliant
        pass

    def test_xla_mode(self):
        # TODO JP: Make LED XLA compliant
        pass

    def test_saved_model_with_attentions_output(self):
        # This test don't pass because of the error:
        # condition [13,8,4,5], then [13,8,4,5], and else [13,8,4,6] must be broadcastable
        # This occurs line 323 in modeling_tf_led.py because the condition line 255
        # returns a tensor of shape
        # [batch_size, seq_len, self.num_heads, self.one_sided_attn_window_size * 2 + 2]
        # if is_global_attn is True and a tensor of shape
        # [batch_size, seq_len, self.num_heads, self.one_sided_attn_window_size * 2 + 1]
        # This is due to the tf.concat call line 703 that adds one dimension
        # Need to check with PVP how to properly fix this
        pass

    @slow
    def test_saved_model_with_hidden_states_output(self):
        # Temporarily disable this test in order to find
        # how to better handle it without timing out the CI
        pass

    def test_saved_model_creation(self):
        # This test is too long (>30sec) and makes fail the CI
        pass

    @slow
    def test_saved_model_creation_extended(self):
        # Temporarily disable this test in order to find
        # how to better handle it without timing out the CI
        pass


def _assert_tensors_equal(a, b, atol=1e-12, prefix=""):
    """If tensors not close, or a and b arent both tensors, raise a nice Assertion error."""
    if a is None and b is None:
        return True
    try:
        if tf.debugging.assert_near(a, b, atol=atol):
            return True
        raise
    except Exception:
        msg = "{} != {}".format(a, b)
        if prefix:
            msg = prefix + ": " + msg
        raise AssertionError(msg)


def _long_tensor(tok_lst):
    return tf.constant(tok_lst, dtype=tf.int32)


TOLERANCE = 1e-4


@slow
@require_tf
class TFLEDModelIntegrationTest(unittest.TestCase):
    def test_inference_no_head(self):
        model = TFLEDForConditionalGeneration.from_pretrained("allenai/led-base-16384").led

        # change to intended input here
        input_ids = _long_tensor([512 * [0, 31414, 232, 328, 740, 1140, 12695, 69]])
        decoder_input_ids = _long_tensor([128 * [0, 31414, 232, 328, 740, 1140, 12695, 69]])
        inputs_dict = prepare_led_inputs_dict(model.config, input_ids, decoder_input_ids)
        output = model(**inputs_dict)[0]
        expected_shape = (1, 1024, 768)
        self.assertEqual(output.shape, expected_shape)
        # change to expected output here
        expected_slice = tf.convert_to_tensor(
            [[2.3050, 2.8279, 0.6531], [-1.8457, -0.1455, -3.5661], [-1.0186, 0.4586, -2.2043]],
        )
        tf.debugging.assert_near(output[:, :3, :3], expected_slice, atol=TOLERANCE)

    def test_inference_with_head(self):
        model = TFLEDForConditionalGeneration.from_pretrained("allenai/led-base-16384")

        # change to intended input here
        input_ids = _long_tensor([512 * [0, 31414, 232, 328, 740, 1140, 12695, 69]])
        decoder_input_ids = _long_tensor([128 * [0, 31414, 232, 328, 740, 1140, 12695, 69]])
        inputs_dict = prepare_led_inputs_dict(model.config, input_ids, decoder_input_ids)
        output = model(**inputs_dict)[0]
        expected_shape = (1, 1024, model.config.vocab_size)
        self.assertEqual(output.shape, expected_shape)
        # change to expected output here
        expected_slice = tf.convert_to_tensor(
            [[33.6507, 6.4572, 16.8089], [5.8739, -2.4238, 11.2902], [-3.2139, -4.3149, 4.2783]],
        )
        tf.debugging.assert_near(output[:, :3, :3], expected_slice, atol=TOLERANCE)<|MERGE_RESOLUTION|>--- conflicted
+++ resolved
@@ -195,11 +195,8 @@
     all_generative_model_classes = (TFLEDForConditionalGeneration,) if is_tf_available() else ()
     is_encoder_decoder = True
     test_pruning = False
-<<<<<<< HEAD
     test_head_masking = False
     test_onnx = False
-=======
->>>>>>> 4cda2d73
 
     def setUp(self):
         self.model_tester = TFLEDModelTester(self)

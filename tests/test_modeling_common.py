# coding=utf-8
# Copyright 2019 HuggingFace Inc.
#
# Licensed under the Apache License, Version 2.0 (the "License");
# you may not use this file except in compliance with the License.
# You may obtain a copy of the License at
#
#     http://www.apache.org/licenses/LICENSE-2.0
#
# Unless required by applicable law or agreed to in writing, software
# distributed under the License is distributed on an "AS IS" BASIS,
# WITHOUT WARRANTIES OR CONDITIONS OF ANY KIND, either express or implied.
# See the License for the specific language governing permissions and
# limitations under the License.

import copy
import inspect
import os.path
import random
import tempfile
import unittest
from typing import List, Tuple

from transformers import is_torch_available
from transformers.file_utils import WEIGHTS_NAME
from transformers.testing_utils import require_torch, require_torch_multigpu, slow, torch_device


if is_torch_available():
    import numpy as np
    import torch

    from transformers import (
        BERT_PRETRAINED_MODEL_ARCHIVE_LIST,
        MODEL_FOR_CAUSAL_LM_MAPPING,
        MODEL_FOR_MASKED_LM_MAPPING,
        MODEL_FOR_MULTIPLE_CHOICE_MAPPING,
        MODEL_FOR_QUESTION_ANSWERING_MAPPING,
        MODEL_FOR_SEQ_TO_SEQ_CAUSAL_LM_MAPPING,
        MODEL_FOR_SEQUENCE_CLASSIFICATION_MAPPING,
        MODEL_FOR_TOKEN_CLASSIFICATION_MAPPING,
        AdaptiveEmbedding,
        BertConfig,
        BertModel,
        PretrainedConfig,
        PreTrainedModel,
    )


def _config_zero_init(config):
    configs_no_init = copy.deepcopy(config)
    for key in configs_no_init.__dict__.keys():
        if "_range" in key or "_std" in key or "initializer_factor" in key:
            setattr(configs_no_init, key, 1e-10)
    return configs_no_init


@require_torch
class ModelTesterMixin:

    model_tester = None
    all_model_classes = ()
    all_generative_model_classes = ()
    test_torchscript = True
    test_pruning = True
    test_resize_embeddings = True
    test_head_masking = True
    test_missing_keys = True
    is_encoder_decoder = False

    def _prepare_for_class(self, inputs_dict, model_class, return_labels=False):
        inputs_dict = copy.deepcopy(inputs_dict)
        if model_class in MODEL_FOR_MULTIPLE_CHOICE_MAPPING.values():
            inputs_dict = {
                k: v.unsqueeze(1).expand(-1, self.model_tester.num_choices, -1).contiguous()
                if isinstance(v, torch.Tensor) and v.ndim > 1
                else v
                for k, v in inputs_dict.items()
            }

        if return_labels:
            if model_class in MODEL_FOR_MULTIPLE_CHOICE_MAPPING.values():
                inputs_dict["labels"] = torch.ones(self.model_tester.batch_size, dtype=torch.long, device=torch_device)
            elif model_class in MODEL_FOR_QUESTION_ANSWERING_MAPPING.values():
                inputs_dict["start_positions"] = torch.zeros(
                    self.model_tester.batch_size, dtype=torch.long, device=torch_device
                )
                inputs_dict["end_positions"] = torch.zeros(
                    self.model_tester.batch_size, dtype=torch.long, device=torch_device
                )
            elif model_class in MODEL_FOR_SEQUENCE_CLASSIFICATION_MAPPING.values():
                inputs_dict["labels"] = torch.zeros(
                    self.model_tester.batch_size, dtype=torch.long, device=torch_device
                )
            elif model_class in [
                *MODEL_FOR_TOKEN_CLASSIFICATION_MAPPING.values(),
                *MODEL_FOR_CAUSAL_LM_MAPPING.values(),
                *MODEL_FOR_MASKED_LM_MAPPING.values(),
                *MODEL_FOR_SEQ_TO_SEQ_CAUSAL_LM_MAPPING.values(),
            ]:
                inputs_dict["labels"] = torch.zeros(
                    (self.model_tester.batch_size, self.model_tester.seq_length), dtype=torch.long, device=torch_device
                )
        return inputs_dict

    def test_save_load(self):
        config, inputs_dict = self.model_tester.prepare_config_and_inputs_for_common()

        for model_class in self.all_model_classes:
            model = model_class(config)
            model.to(torch_device)
            model.eval()
            with torch.no_grad():
                outputs = model(**self._prepare_for_class(inputs_dict, model_class))

            out_2 = outputs[0].cpu().numpy()
            out_2[np.isnan(out_2)] = 0

            with tempfile.TemporaryDirectory() as tmpdirname:
                model.save_pretrained(tmpdirname)
                model = model_class.from_pretrained(tmpdirname)
                model.to(torch_device)
                with torch.no_grad():
                    after_outputs = model(**self._prepare_for_class(inputs_dict, model_class))

                # Make sure we don't have nans
                out_1 = after_outputs[0].cpu().numpy()
                out_1[np.isnan(out_1)] = 0
                max_diff = np.amax(np.abs(out_1 - out_2))
                self.assertLessEqual(max_diff, 1e-5)

    def test_save_load_keys_to_never_save(self):
        config, inputs_dict = self.model_tester.prepare_config_and_inputs_for_common()

        for model_class in self.all_model_classes:
            model = model_class(config)
            keys_to_never_save = getattr(model, "keys_to_never_save", None)
            if keys_to_never_save is None:
                continue

            # check the keys are in the original state_dict
            for k in keys_to_never_save:
                self.assertIn(k, model.state_dict())

            # check that certain keys didn't get saved with the model
            with tempfile.TemporaryDirectory() as tmpdirname:
                model.save_pretrained(tmpdirname)
                output_model_file = os.path.join(tmpdirname, WEIGHTS_NAME)
                state_dict_saved = torch.load(output_model_file)
                for k in keys_to_never_save:
                    self.assertNotIn(k, state_dict_saved)

    def test_initialization(self):
        config, inputs_dict = self.model_tester.prepare_config_and_inputs_for_common()

        configs_no_init = _config_zero_init(config)
        for model_class in self.all_model_classes:
            model = model_class(config=configs_no_init)
            for name, param in model.named_parameters():
                if param.requires_grad:
                    self.assertIn(
                        ((param.data.mean() * 1e9).round() / 1e9).item(),
                        [0.0, 1.0],
                        msg="Parameter {} of model {} seems not properly initialized".format(name, model_class),
                    )

    def test_determinism(self):
        config, inputs_dict = self.model_tester.prepare_config_and_inputs_for_common()

        for model_class in self.all_model_classes:
            model = model_class(config)
            model.to(torch_device)
            model.eval()
            with torch.no_grad():
                first = model(**self._prepare_for_class(inputs_dict, model_class))[0]
                second = model(**self._prepare_for_class(inputs_dict, model_class))[0]

            out_1 = first.cpu().numpy()
            out_2 = second.cpu().numpy()
            out_1 = out_1[~np.isnan(out_1)]
            out_2 = out_2[~np.isnan(out_2)]
            max_diff = np.amax(np.abs(out_1 - out_2))
            self.assertLessEqual(max_diff, 1e-5)

    def test_forward_signature(self):
        config, _ = self.model_tester.prepare_config_and_inputs_for_common()

        for model_class in self.all_model_classes:
            model = model_class(config)
            signature = inspect.signature(model.forward)
            # signature.parameters is an OrderedDict => so arg_names order is deterministic
            arg_names = [*signature.parameters.keys()]

            if model.config.is_encoder_decoder:
                expected_arg_names = [
                    "input_ids",
                    "attention_mask",
                    "decoder_input_ids",
                    "decoder_attention_mask",
                    "encoder_outputs",
                ]
                self.assertListEqual(arg_names[:5], expected_arg_names)
            else:
                expected_arg_names = ["input_ids"]
                self.assertListEqual(arg_names[:1], expected_arg_names)

    def test_attention_outputs(self):
        config, inputs_dict = self.model_tester.prepare_config_and_inputs_for_common()
        config.return_dict = True

        seq_len = getattr(self.model_tester, "seq_length", None)
        decoder_seq_length = getattr(self.model_tester, "decoder_seq_length", seq_len)
        encoder_seq_length = getattr(self.model_tester, "encoder_seq_length", seq_len)
        decoder_key_length = getattr(self.model_tester, "decoder_key_length", decoder_seq_length)
        encoder_key_length = getattr(self.model_tester, "key_length", encoder_seq_length)
        chunk_length = getattr(self.model_tester, "chunk_length", None)
        if chunk_length is not None and hasattr(self.model_tester, "num_hashes"):
            encoder_seq_length = encoder_seq_length * self.model_tester.num_hashes

        for model_class in self.all_model_classes:
            inputs_dict["output_attentions"] = True
            inputs_dict["output_hidden_states"] = False
            model = model_class(config)
            model.to(torch_device)
            model.eval()
            with torch.no_grad():
                outputs = model(**self._prepare_for_class(inputs_dict, model_class))
            attentions = outputs[-1]
            self.assertEqual(len(attentions), self.model_tester.num_hidden_layers)

            # check that output_attentions also work using config
            del inputs_dict["output_attentions"]
            config.output_attentions = True
            model = model_class(config)
            model.to(torch_device)
            model.eval()
            with torch.no_grad():
                outputs = model(**self._prepare_for_class(inputs_dict, model_class), return_dict=True)
            attentions = outputs["attentions"] if "attentions" in outputs.keys() else outputs[-1]
            self.assertEqual(len(attentions), self.model_tester.num_hidden_layers)

            if chunk_length is not None:
                self.assertListEqual(
                    list(attentions[0].shape[-4:]),
                    [self.model_tester.num_attention_heads, encoder_seq_length, chunk_length, encoder_key_length],
                )
            else:
                self.assertListEqual(
                    list(attentions[0].shape[-3:]),
                    [self.model_tester.num_attention_heads, encoder_seq_length, encoder_key_length],
                )
            out_len = len(outputs)

            if self.is_encoder_decoder:
                correct_outlen = (
                    self.model_tester.base_model_out_len if hasattr(self.model_tester, "base_model_out_len") else 4
                )
                decoder_attention_idx = (
                    self.model_tester.decoder_attention_idx
                    if hasattr(self.model_tester, "decoder_attention_idx")
                    else 1
                )

                # loss is at first position
                if "labels" in inputs_dict:
                    correct_outlen += 1  # loss is added to beginning
                    decoder_attention_idx += 1
                # Question Answering model returns start_logits and end_logits
                if model_class in MODEL_FOR_QUESTION_ANSWERING_MAPPING.values():
                    correct_outlen += 1  # start_logits and end_logits instead of only 1 output
                    decoder_attention_idx += 1

                self.assertEqual(out_len, correct_outlen)

                decoder_attentions = outputs[decoder_attention_idx]
                self.assertIsInstance(decoder_attentions, (list, tuple))
                self.assertEqual(len(decoder_attentions), self.model_tester.num_hidden_layers)
                self.assertListEqual(
                    list(decoder_attentions[0].shape[-3:]),
                    [self.model_tester.num_attention_heads, decoder_seq_length, decoder_key_length],
                )

            # Check attention is always last and order is fine
            inputs_dict["output_attentions"] = True
            inputs_dict["output_hidden_states"] = True
            model = model_class(config)
            model.to(torch_device)
            model.eval()
            with torch.no_grad():
                outputs = model(**self._prepare_for_class(inputs_dict, model_class))

            if hasattr(self.model_tester, "num_hidden_states_types"):
                added_hidden_states = self.model_tester.num_hidden_states_types
            elif self.is_encoder_decoder:
                added_hidden_states = 2
            else:
                added_hidden_states = 1
            self.assertEqual(out_len + added_hidden_states, len(outputs))

            self_attentions = outputs["attentions"] if "attentions" in outputs else outputs[-1]
            self.assertEqual(len(self_attentions), self.model_tester.num_hidden_layers)
            if chunk_length is not None:
                self.assertListEqual(
                    list(self_attentions[0].shape[-4:]),
                    [self.model_tester.num_attention_heads, encoder_seq_length, chunk_length, encoder_key_length],
                )
            else:
                self.assertListEqual(
                    list(self_attentions[0].shape[-3:]),
                    [self.model_tester.num_attention_heads, encoder_seq_length, encoder_key_length],
                )

    def test_torchscript(self):
        config, inputs_dict = self.model_tester.prepare_config_and_inputs_for_common()
        self._create_and_check_torchscript(config, inputs_dict)

    def test_torchscript_output_attentions(self):
        config, inputs_dict = self.model_tester.prepare_config_and_inputs_for_common()
        config.output_attentions = True
        self._create_and_check_torchscript(config, inputs_dict)

    def test_torchscript_output_hidden_state(self):
        config, inputs_dict = self.model_tester.prepare_config_and_inputs_for_common()
        config.output_hidden_states = True
        self._create_and_check_torchscript(config, inputs_dict)

    def _create_and_check_torchscript(self, config, inputs_dict):
        if not self.test_torchscript:
            return

        configs_no_init = _config_zero_init(config)  # To be sure we have no Nan
        configs_no_init.torchscript = True
        for model_class in self.all_model_classes:
            model = model_class(config=configs_no_init)
            model.to(torch_device)
            model.eval()
            inputs = self._prepare_for_class(inputs_dict, model_class)

            try:
                if model.config.is_encoder_decoder:
                    model.config.use_cache = False  # TODO: this should be deleted after bug #7474 is solved
                    input_ids = inputs["input_ids"]
                    attention_mask = inputs["attention_mask"]
                    decoder_input_ids = inputs["decoder_input_ids"]
                    decoder_attention_mask = inputs["decoder_attention_mask"]

                    traced_model = torch.jit.trace(
                        model, (input_ids, attention_mask, decoder_input_ids, decoder_attention_mask)
                    )
                else:
                    input_ids = inputs["input_ids"]
                    traced_model = torch.jit.trace(model, input_ids)
            except RuntimeError:
                self.fail("Couldn't trace module.")

            with tempfile.TemporaryDirectory() as tmp_dir_name:
                pt_file_name = os.path.join(tmp_dir_name, "traced_model.pt")

                try:
                    torch.jit.save(traced_model, pt_file_name)
                except Exception:
                    self.fail("Couldn't save module.")

                try:
                    loaded_model = torch.jit.load(pt_file_name)
                except Exception:
                    self.fail("Couldn't load module.")

            model.to(torch_device)
            model.eval()

            loaded_model.to(torch_device)
            loaded_model.eval()

            model_state_dict = model.state_dict()
            loaded_model_state_dict = loaded_model.state_dict()

            self.assertEqual(set(model_state_dict.keys()), set(loaded_model_state_dict.keys()))

            models_equal = True
            for layer_name, p1 in model_state_dict.items():
                p2 = loaded_model_state_dict[layer_name]
                if p1.data.ne(p2.data).sum() > 0:
                    models_equal = False

            self.assertTrue(models_equal)

    def test_headmasking(self):
        if not self.test_head_masking:
            return

        global_rng.seed(42)
        config, inputs_dict = self.model_tester.prepare_config_and_inputs_for_common()
        global_rng.seed()

        inputs_dict["output_attentions"] = True
        config.output_hidden_states = True
        configs_no_init = _config_zero_init(config)  # To be sure we have no Nan
        for model_class in self.all_model_classes:
            model = model_class(config=configs_no_init)
            model.to(torch_device)
            model.eval()

            # Prepare head_mask
            # Set require_grad after having prepared the tensor to avoid error (leaf variable has been moved into the graph interior)
            head_mask = torch.ones(
                self.model_tester.num_hidden_layers,
                self.model_tester.num_attention_heads,
                device=torch_device,
            )
            head_mask[0, 0] = 0
            head_mask[-1, :-1] = 0
            head_mask.requires_grad_(requires_grad=True)
            inputs = self._prepare_for_class(inputs_dict, model_class).copy()
            inputs["head_mask"] = head_mask

            outputs = model(**inputs)

            # Test that we can get a gradient back for importance score computation
            output = sum(t.sum() for t in outputs[0])
            output = output.sum()
            output.backward()
            multihead_outputs = head_mask.grad

            attentions = outputs[-1]

            # Remove Nan
            for t in attentions:
                self.assertLess(
                    torch.sum(torch.isnan(t)), t.numel() / 4
                )  # Check we don't have more than 25% nans (arbitrary)
            attentions = [
                t.masked_fill(torch.isnan(t), 0.0) for t in attentions
            ]  # remove them (the test is less complete)

            self.assertIsNotNone(multihead_outputs)
            self.assertEqual(len(multihead_outputs), self.model_tester.num_hidden_layers)
            self.assertAlmostEqual(attentions[0][..., 0, :, :].flatten().sum().item(), 0.0)
            self.assertNotEqual(attentions[0][..., -1, :, :].flatten().sum().item(), 0.0)
            self.assertNotEqual(attentions[1][..., 0, :, :].flatten().sum().item(), 0.0)
            self.assertAlmostEqual(attentions[-1][..., -2, :, :].flatten().sum().item(), 0.0)
            self.assertNotEqual(attentions[-1][..., -1, :, :].flatten().sum().item(), 0.0)

    def test_head_pruning(self):
        if not self.test_pruning:
            return

        for model_class in self.all_model_classes:
            (
                config,
                inputs_dict,
            ) = self.model_tester.prepare_config_and_inputs_for_common()

            if "head_mask" in inputs_dict:
                del inputs_dict["head_mask"]

            inputs_dict["output_attentions"] = True
            config.output_hidden_states = False
            model = model_class(config=config)
            model.to(torch_device)
            model.eval()
            heads_to_prune = {
                0: list(range(1, self.model_tester.num_attention_heads)),
                -1: [0],
            }
            model.prune_heads(heads_to_prune)
            with torch.no_grad():
                outputs = model(**self._prepare_for_class(inputs_dict, model_class))

            attentions = outputs[-1]

            self.assertEqual(attentions[0].shape[-3], 1)
            self.assertEqual(attentions[1].shape[-3], self.model_tester.num_attention_heads)
            self.assertEqual(attentions[-1].shape[-3], self.model_tester.num_attention_heads - 1)

    def test_head_pruning_save_load_from_pretrained(self):
        if not self.test_pruning:
            return

        for model_class in self.all_model_classes:
            (
                config,
                inputs_dict,
            ) = self.model_tester.prepare_config_and_inputs_for_common()

            if "head_mask" in inputs_dict:
                del inputs_dict["head_mask"]

            inputs_dict["output_attentions"] = True
            config.output_hidden_states = False
            model = model_class(config=config)
            model.to(torch_device)
            model.eval()
            heads_to_prune = {
                0: list(range(1, self.model_tester.num_attention_heads)),
                -1: [0],
            }
            model.prune_heads(heads_to_prune)

            with tempfile.TemporaryDirectory() as temp_dir_name:
                model.save_pretrained(temp_dir_name)
                model = model_class.from_pretrained(temp_dir_name)
                model.to(torch_device)

            with torch.no_grad():
                outputs = model(**self._prepare_for_class(inputs_dict, model_class))
            attentions = outputs[-1]
            self.assertEqual(attentions[0].shape[-3], 1)
            self.assertEqual(attentions[1].shape[-3], self.model_tester.num_attention_heads)
            self.assertEqual(attentions[-1].shape[-3], self.model_tester.num_attention_heads - 1)

    def test_head_pruning_save_load_from_config_init(self):
        if not self.test_pruning:
            return

        for model_class in self.all_model_classes:
            (
                config,
                inputs_dict,
            ) = self.model_tester.prepare_config_and_inputs_for_common()

            if "head_mask" in inputs_dict:
                del inputs_dict["head_mask"]

            inputs_dict["output_attentions"] = True
            config.output_hidden_states = False

            heads_to_prune = {
                0: list(range(1, self.model_tester.num_attention_heads)),
                -1: [0],
            }
            config.pruned_heads = heads_to_prune

            model = model_class(config=config)
            model.to(torch_device)
            model.eval()

            with torch.no_grad():
                outputs = model(**self._prepare_for_class(inputs_dict, model_class))
            attentions = outputs[-1]

            self.assertEqual(attentions[0].shape[-3], 1)
            self.assertEqual(attentions[1].shape[-3], self.model_tester.num_attention_heads)
            self.assertEqual(attentions[-1].shape[-3], self.model_tester.num_attention_heads - 1)

    def test_head_pruning_integration(self):
        if not self.test_pruning:
            return

        for model_class in self.all_model_classes:
            (
                config,
                inputs_dict,
            ) = self.model_tester.prepare_config_and_inputs_for_common()

            if "head_mask" in inputs_dict:
                del inputs_dict["head_mask"]

            inputs_dict["output_attentions"] = True
            config.output_hidden_states = False

            heads_to_prune = {0: [0], 1: [1, 2]}
            config.pruned_heads = heads_to_prune

            model = model_class(config=config)
            model.to(torch_device)
            model.eval()

            with torch.no_grad():
                outputs = model(**self._prepare_for_class(inputs_dict, model_class))
            attentions = outputs[-1]

            self.assertEqual(attentions[0].shape[-3], self.model_tester.num_attention_heads - 1)
            self.assertEqual(attentions[1].shape[-3], self.model_tester.num_attention_heads - 2)
            self.assertEqual(attentions[2].shape[-3], self.model_tester.num_attention_heads)
            self.assertEqual(attentions[3].shape[-3], self.model_tester.num_attention_heads)

            with tempfile.TemporaryDirectory() as temp_dir_name:
                model.save_pretrained(temp_dir_name)
                model = model_class.from_pretrained(temp_dir_name)
                model.to(torch_device)

            with torch.no_grad():
                outputs = model(**self._prepare_for_class(inputs_dict, model_class))
            attentions = outputs[-1]

            self.assertEqual(attentions[0].shape[-3], self.model_tester.num_attention_heads - 1)
            self.assertEqual(attentions[1].shape[-3], self.model_tester.num_attention_heads - 2)
            self.assertEqual(attentions[2].shape[-3], self.model_tester.num_attention_heads)
            self.assertEqual(attentions[3].shape[-3], self.model_tester.num_attention_heads)

            heads_to_prune = {0: [0], 2: [1, 2]}
            model.prune_heads(heads_to_prune)

            with torch.no_grad():
                outputs = model(**self._prepare_for_class(inputs_dict, model_class))
            attentions = outputs[-1]

            self.assertEqual(attentions[0].shape[-3], self.model_tester.num_attention_heads - 1)
            self.assertEqual(attentions[1].shape[-3], self.model_tester.num_attention_heads - 2)
            self.assertEqual(attentions[2].shape[-3], self.model_tester.num_attention_heads - 2)
            self.assertEqual(attentions[3].shape[-3], self.model_tester.num_attention_heads)

            self.assertDictEqual(model.config.pruned_heads, {0: [0], 1: [1, 2], 2: [1, 2]})

    def test_hidden_states_output(self):
        def check_hidden_states_output(inputs_dict, config, model_class):
            model = model_class(config)
            model.to(torch_device)
            model.eval()

            with torch.no_grad():
                outputs = model(**self._prepare_for_class(inputs_dict, model_class), return_dict=True)
            hidden_states = outputs["hidden_states"] if "hidden_states" in outputs else outputs[-1]

            expected_num_layers = getattr(
                self.model_tester, "expected_num_hidden_layers", self.model_tester.num_hidden_layers + 1
            )
            self.assertEqual(len(hidden_states), expected_num_layers)
            if hasattr(self.model_tester, "encoder_seq_length"):
                seq_length = self.model_tester.encoder_seq_length
                if hasattr(self.model_tester, "chunk_length") and self.model_tester.chunk_length > 1:
                    seq_length = seq_length * self.model_tester.chunk_length
            else:
                seq_length = self.model_tester.seq_length

            self.assertListEqual(
                list(hidden_states[0].shape[-2:]),
                [seq_length, self.model_tester.hidden_size],
            )

        config, inputs_dict = self.model_tester.prepare_config_and_inputs_for_common()

        for model_class in self.all_model_classes:
            inputs_dict["output_hidden_states"] = True
            check_hidden_states_output(inputs_dict, config, model_class)

            # check that output_hidden_states also work using config
            del inputs_dict["output_hidden_states"]
            config.output_hidden_states = True

            check_hidden_states_output(inputs_dict, config, model_class)

    def test_feed_forward_chunking(self):
        (
            original_config,
            inputs_dict,
        ) = self.model_tester.prepare_config_and_inputs_for_common()
        for model_class in self.all_model_classes:
            torch.manual_seed(0)
            config = copy.deepcopy(original_config)
            model = model_class(config)
            model.to(torch_device)
            model.eval()

            hidden_states_no_chunk = model(**self._prepare_for_class(inputs_dict, model_class))[0]

            torch.manual_seed(0)
            config.chunk_size_feed_forward = 1
            model = model_class(config)
            model.to(torch_device)
            model.eval()

            hidden_states_with_chunk = model(**self._prepare_for_class(inputs_dict, model_class))[0]
            self.assertTrue(torch.allclose(hidden_states_no_chunk, hidden_states_with_chunk, atol=1e-3))

    def test_resize_tokens_embeddings(self):
        (
            original_config,
            inputs_dict,
        ) = self.model_tester.prepare_config_and_inputs_for_common()
        if not self.test_resize_embeddings:
            return

        for model_class in self.all_model_classes:
            config = copy.deepcopy(original_config)
            model = model_class(config)
            model.to(torch_device)

            if self.model_tester.is_training is False:
                model.eval()

            model_vocab_size = config.vocab_size
            # Retrieve the embeddings and clone theme
            model_embed = model.resize_token_embeddings(model_vocab_size)
            cloned_embeddings = model_embed.weight.clone()

            # Check that resizing the token embeddings with a larger vocab size increases the model's vocab size
            model_embed = model.resize_token_embeddings(model_vocab_size + 10)
            self.assertEqual(model.config.vocab_size, model_vocab_size + 10)
            # Check that it actually resizes the embeddings matrix
            self.assertEqual(model_embed.weight.shape[0], cloned_embeddings.shape[0] + 10)
            # Check that the model can still do a forward pass successfully (every parameter should be resized)
            model(**self._prepare_for_class(inputs_dict, model_class))

            # Check that resizing the token embeddings with a smaller vocab size decreases the model's vocab size
            model_embed = model.resize_token_embeddings(model_vocab_size - 15)
            self.assertEqual(model.config.vocab_size, model_vocab_size - 15)
            # Check that it actually resizes the embeddings matrix
            self.assertEqual(model_embed.weight.shape[0], cloned_embeddings.shape[0] - 15)

            # Check that the model can still do a forward pass successfully (every parameter should be resized)
            # Input ids should be clamped to the maximum size of the vocabulary
            inputs_dict["input_ids"].clamp_(max=model_vocab_size - 15 - 1)
            model(**self._prepare_for_class(inputs_dict, model_class))

            # Check that adding and removing tokens has not modified the first part of the embedding matrix.
            models_equal = True
            for p1, p2 in zip(cloned_embeddings, model_embed.weight):
                if p1.data.ne(p2.data).sum() > 0:
                    models_equal = False

            self.assertTrue(models_equal)

    def test_model_common_attributes(self):
        config, inputs_dict = self.model_tester.prepare_config_and_inputs_for_common()

        for model_class in self.all_model_classes:
            model = model_class(config)
            self.assertIsInstance(model.get_input_embeddings(), (torch.nn.Embedding, AdaptiveEmbedding))
            model.set_input_embeddings(torch.nn.Embedding(10, 10))
            x = model.get_output_embeddings()
            self.assertTrue(x is None or isinstance(x, torch.nn.Linear))

    def test_correct_missing_keys(self):
        if not self.test_missing_keys:
            return
        config, _ = self.model_tester.prepare_config_and_inputs_for_common()

        for model_class in self.all_model_classes:
            model = model_class(config)
            base_model_prefix = model.base_model_prefix

            if hasattr(model, base_model_prefix):
                with tempfile.TemporaryDirectory() as temp_dir_name:
                    model.base_model.save_pretrained(temp_dir_name)
                    model, loading_info = model_class.from_pretrained(temp_dir_name, output_loading_info=True)

                    with self.subTest(msg="Missing keys for {}".format(model.__class__.__name__)):
                        self.assertGreater(len(loading_info["missing_keys"]), 0)

    def test_tie_model_weights(self):
        if not self.test_torchscript:
            return

        config, inputs_dict = self.model_tester.prepare_config_and_inputs_for_common()

        def check_same_values(layer_1, layer_2):
            equal = True
            for p1, p2 in zip(layer_1.weight, layer_2.weight):
                if p1.data.ne(p2.data).sum() > 0:
                    equal = False
            return equal

        for model_class in self.all_model_classes:
            config.torchscript = True
            model_not_tied = model_class(config)
            if model_not_tied.get_output_embeddings() is None:
                continue

            config_tied = copy.deepcopy(config)
            config_tied.torchscript = False
            model_tied = model_class(config_tied)
            params_tied = list(model_tied.parameters())
            # Check that the embedding layer and decoding layer are the same in size and in value
            # self.assertTrue(check_same_values(embeddings, decoding))

            # # Check that after modification, they remain the same.
            # embeddings.weight.data.div_(2)
            # # Check that the embedding layer and decoding layer are the same in size and in value
            # self.assertTrue(embeddings.weight.shape, decoding.weight.shape)
            # self.assertTrue(check_same_values(embeddings, decoding))

            # # Check that after modification, they remain the same.
            # decoding.weight.data.div_(4)
            # # Check that the embedding layer and decoding layer are the same in size and in value
            # self.assertTrue(embeddings.weight.shape, decoding.weight.shape)
            # self.assertTrue(check_same_values(embeddings, decoding))

            # Check that after resize they remain tied.
            model_tied.resize_token_embeddings(config.vocab_size + 10)
            params_tied_2 = list(model_tied.parameters())
            self.assertEqual(len(params_tied_2), len(params_tied))

            # decoding.weight.data.mul_(20)
            # # Check that the embedding layer and decoding layer are the same in size and in value
            # self.assertTrue(model.transformer.wte.weight.shape, model.lm_head.weight.shape)
            # self.assertTrue(check_same_values(model.transformer.wte, model.lm_head))

    def test_model_outputs_equivalence(self):

        config, inputs_dict = self.model_tester.prepare_config_and_inputs_for_common()

        def set_nan_tensor_to_zero(t):
            t[t != t] = 0
            return t

        def check_equivalence(model, tuple_inputs, dict_inputs, additional_kwargs={}):
            with torch.no_grad():
                tuple_output = model(**tuple_inputs, return_dict=False, **additional_kwargs)
                dict_output = model(**dict_inputs, return_dict=True, **additional_kwargs).to_tuple()

                def recursive_check(tuple_object, dict_object):
                    if isinstance(tuple_object, (List, Tuple)):
                        for tuple_iterable_value, dict_iterable_value in zip(tuple_object, dict_object):
                            recursive_check(tuple_iterable_value, dict_iterable_value)
                    elif tuple_object is None:
                        return
                    else:
                        self.assertTrue(
                            torch.allclose(
                                set_nan_tensor_to_zero(tuple_object), set_nan_tensor_to_zero(dict_object), atol=1e-5
                            ),
                            msg=f"Tuple and dict output are not equal. Difference: {torch.max(torch.abs(tuple_object - dict_object))}. Tuple has `nan`: {torch.isnan(tuple_object).any()} and `inf`: {torch.isinf(tuple_object)}. Dict has `nan`: {torch.isnan(dict_object).any()} and `inf`: {torch.isinf(dict_object)}.",
                        )

                recursive_check(tuple_output, dict_output)

        for model_class in self.all_model_classes:
            model = model_class(config)
            model.to(torch_device)
            model.eval()

            tuple_inputs = self._prepare_for_class(inputs_dict, model_class)
            dict_inputs = self._prepare_for_class(inputs_dict, model_class)
            check_equivalence(model, tuple_inputs, dict_inputs)

            tuple_inputs = self._prepare_for_class(inputs_dict, model_class, return_labels=True)
            dict_inputs = self._prepare_for_class(inputs_dict, model_class, return_labels=True)
            check_equivalence(model, tuple_inputs, dict_inputs)

            tuple_inputs = self._prepare_for_class(inputs_dict, model_class)
            dict_inputs = self._prepare_for_class(inputs_dict, model_class)
            check_equivalence(model, tuple_inputs, dict_inputs, {"output_hidden_states": True})

            tuple_inputs = self._prepare_for_class(inputs_dict, model_class)
            dict_inputs = self._prepare_for_class(inputs_dict, model_class)
            check_equivalence(model, tuple_inputs, dict_inputs, {"output_attentions": True})

            tuple_inputs = self._prepare_for_class(inputs_dict, model_class, return_labels=True)
            dict_inputs = self._prepare_for_class(inputs_dict, model_class, return_labels=True)
            check_equivalence(model, tuple_inputs, dict_inputs, {"output_hidden_states": True})

            tuple_inputs = self._prepare_for_class(inputs_dict, model_class, return_labels=True)
            dict_inputs = self._prepare_for_class(inputs_dict, model_class, return_labels=True)
            check_equivalence(model, tuple_inputs, dict_inputs, {"output_attentions": True})

            tuple_inputs = self._prepare_for_class(inputs_dict, model_class, return_labels=True)
            dict_inputs = self._prepare_for_class(inputs_dict, model_class, return_labels=True)
            check_equivalence(
                model, tuple_inputs, dict_inputs, {"output_hidden_states": True, "output_attentions": True}
            )

    def test_inputs_embeds(self):

        config, inputs_dict = self.model_tester.prepare_config_and_inputs_for_common()

        for model_class in self.all_model_classes:
            model = model_class(config)
            model.to(torch_device)
            model.eval()

            inputs = copy.deepcopy(self._prepare_for_class(inputs_dict, model_class))

            if not self.is_encoder_decoder:
                input_ids = inputs["input_ids"]
                del inputs["input_ids"]
            else:
                encoder_input_ids = inputs["input_ids"]
                decoder_input_ids = inputs.get("decoder_input_ids", encoder_input_ids)
                del inputs["input_ids"]
                inputs.pop("decoder_input_ids", None)

            wte = model.get_input_embeddings()
            if not self.is_encoder_decoder:
                inputs["inputs_embeds"] = wte(input_ids)
            else:
                inputs["inputs_embeds"] = wte(encoder_input_ids)
                inputs["decoder_inputs_embeds"] = wte(decoder_input_ids)

            with torch.no_grad():
                model(**inputs)[0]

    @require_torch_multigpu
    def test_multigpu_data_parallel_forward(self):
        config, inputs_dict = self.model_tester.prepare_config_and_inputs_for_common()

        # some params shouldn't be scattered by nn.DataParallel
        # so just remove them if they are present.
        blacklist_non_batched_params = ["head_mask"]
        for k in blacklist_non_batched_params:
            inputs_dict.pop(k, None)

        # move input tensors to cuda:O
        for k, v in inputs_dict.items():
            if torch.is_tensor(v):
                inputs_dict[k] = v.to(0)

        for model_class in self.all_model_classes:
            model = model_class(config=config)
            model.to(0)
            model.eval()

            # Wrap model in nn.DataParallel
            model = torch.nn.DataParallel(model)
            with torch.no_grad():
                _ = model(**self._prepare_for_class(inputs_dict, model_class))


global_rng = random.Random()


def ids_tensor(shape, vocab_size, rng=None, name=None):
    #  Creates a random int32 tensor of the shape within the vocab size
    if rng is None:
        rng = global_rng

    total_dims = 1
    for dim in shape:
        total_dims *= dim

    values = []
    for _ in range(total_dims):
        values.append(rng.randint(0, vocab_size - 1))

    return torch.tensor(data=values, dtype=torch.long, device=torch_device).view(shape).contiguous()


def random_attention_mask(shape, rng=None, name=None):
    attn_mask = ids_tensor(shape, vocab_size=2, rng=None, name=None)
    # make sure that at least one token is attended to for each batch
    attn_mask[:, -1] = 1
    return attn_mask


def floats_tensor(shape, scale=1.0, rng=None, name=None):
    """Creates a random float32 tensor"""
    if rng is None:
        rng = global_rng

    total_dims = 1
    for dim in shape:
        total_dims *= dim

    values = []
    for _ in range(total_dims):
        values.append(rng.random() * scale)

    return torch.tensor(data=values, dtype=torch.float, device=torch_device).view(shape).contiguous()


@require_torch
class ModelUtilsTest(unittest.TestCase):
    @slow
    def test_model_from_pretrained(self):
        for model_name in BERT_PRETRAINED_MODEL_ARCHIVE_LIST[:1]:
            config = BertConfig.from_pretrained(model_name)
            self.assertIsNotNone(config)
            self.assertIsInstance(config, PretrainedConfig)

            model = BertModel.from_pretrained(model_name)
            model, loading_info = BertModel.from_pretrained(model_name, output_loading_info=True)
            self.assertIsNotNone(model)
            self.assertIsInstance(model, PreTrainedModel)
            for value in loading_info.values():
                self.assertEqual(len(value), 0)

            config = BertConfig.from_pretrained(model_name, output_attentions=True, output_hidden_states=True)

            # Not sure this is the intended behavior. TODO fix Lysandre & Thom
            config.name_or_path = model_name

            model = BertModel.from_pretrained(model_name, output_attentions=True, output_hidden_states=True)
            self.assertEqual(model.config.output_hidden_states, True)
<<<<<<< HEAD
            self.assertEqual(model.config, config)
=======
            self.assertEqual(model.config, config)


@require_torch
class UtilsFunctionsTest(unittest.TestCase):

    # tests whether the top_k_top_p function behaves as expected
    def test_top_k_top_p_filtering(self):
        logits = torch.tensor(
            [
                [
                    8.2220991,  # 3rd highest value; idx. 0
                    -0.5620044,
                    5.23229752,
                    4.0386393,
                    -6.8798378,
                    -0.54785802,
                    -3.2012153,
                    2.92777176,
                    1.88171953,
                    7.35341276,  # 5th highest value; idx. 9
                    8.43207833,  # 2nd highest value; idx. 10
                    -9.85711836,
                    -5.96209236,
                    -1.13039161,
                    -7.1115294,
                    -0.8369633,
                    -5.3186408,
                    7.06427407,
                    0.81369344,
                    -0.82023817,
                    -5.9179796,
                    0.58813443,
                    -6.99778438,
                    4.71551189,
                    -0.18771637,
                    7.44020759,  # 4th highest value; idx. 25
                    9.38450987,  # 1st highest value; idx. 26
                    2.12662941,
                    -9.32562038,
                    2.35652522,
                ],  # cumulative prob of 5 highest values <= 0.6
                [
                    0.58425518,
                    4.53139238,
                    -5.57510464,
                    -6.28030699,
                    -7.19529503,
                    -4.02122551,
                    1.39337037,
                    -6.06707057,
                    1.59480517,
                    -9.643119,
                    0.03907799,
                    0.67231762,
                    -8.88206726,
                    6.27115922,  # 4th highest value; idx. 13
                    2.28520723,
                    4.82767506,
                    4.30421368,
                    8.8275313,  # 2nd highest value; idx. 17
                    5.44029958,  # 5th highest value; idx. 18
                    -4.4735794,
                    7.38579536,  # 3rd highest value; idx. 20
                    -2.91051663,
                    2.61946077,
                    -2.5674762,
                    -9.48959302,
                    -4.02922645,
                    -1.35416918,
                    9.67702323,  # 1st highest value; idx. 27
                    -5.89478553,
                    1.85370467,
                ],  # cumulative prob of 5 highest values <= 0.6
            ],
            dtype=torch.float,
            device=torch_device,
        )

        non_inf_expected_idx = torch.tensor(
            [[0, 0], [0, 9], [0, 10], [0, 25], [0, 26], [1, 13], [1, 17], [1, 18], [1, 20], [1, 27]],
            dtype=torch.long,
            device=torch_device,
        )  # expected non filtered idx as noted above

        non_inf_expected_output = torch.tensor(
            [
                8.2221,
                7.3534,
                8.4321,
                7.4402,
                9.3845,
                6.2712,
                8.8275,
                5.4403,
                7.3858,
                9.6770,
            ],  # expected non filtered values as noted above
            dtype=torch.float,
            device=torch_device,
        )

        output = top_k_top_p_filtering(logits, top_k=10, top_p=0.6, min_tokens_to_keep=4)
        non_inf_output = output[output != -float("inf")].to(device=torch_device)
        non_inf_idx = (output != -float("inf")).nonzero().to(device=torch_device)

        self.assertTrue(torch.allclose(non_inf_expected_output, non_inf_output, atol=1e-12))
        self.assertTrue(torch.all(torch.eq(non_inf_expected_idx, non_inf_idx)))
>>>>>>> 9bd30f7c
<|MERGE_RESOLUTION|>--- conflicted
+++ resolved
@@ -972,115 +972,4 @@
 
             model = BertModel.from_pretrained(model_name, output_attentions=True, output_hidden_states=True)
             self.assertEqual(model.config.output_hidden_states, True)
-<<<<<<< HEAD
-            self.assertEqual(model.config, config)
-=======
-            self.assertEqual(model.config, config)
-
-
-@require_torch
-class UtilsFunctionsTest(unittest.TestCase):
-
-    # tests whether the top_k_top_p function behaves as expected
-    def test_top_k_top_p_filtering(self):
-        logits = torch.tensor(
-            [
-                [
-                    8.2220991,  # 3rd highest value; idx. 0
-                    -0.5620044,
-                    5.23229752,
-                    4.0386393,
-                    -6.8798378,
-                    -0.54785802,
-                    -3.2012153,
-                    2.92777176,
-                    1.88171953,
-                    7.35341276,  # 5th highest value; idx. 9
-                    8.43207833,  # 2nd highest value; idx. 10
-                    -9.85711836,
-                    -5.96209236,
-                    -1.13039161,
-                    -7.1115294,
-                    -0.8369633,
-                    -5.3186408,
-                    7.06427407,
-                    0.81369344,
-                    -0.82023817,
-                    -5.9179796,
-                    0.58813443,
-                    -6.99778438,
-                    4.71551189,
-                    -0.18771637,
-                    7.44020759,  # 4th highest value; idx. 25
-                    9.38450987,  # 1st highest value; idx. 26
-                    2.12662941,
-                    -9.32562038,
-                    2.35652522,
-                ],  # cumulative prob of 5 highest values <= 0.6
-                [
-                    0.58425518,
-                    4.53139238,
-                    -5.57510464,
-                    -6.28030699,
-                    -7.19529503,
-                    -4.02122551,
-                    1.39337037,
-                    -6.06707057,
-                    1.59480517,
-                    -9.643119,
-                    0.03907799,
-                    0.67231762,
-                    -8.88206726,
-                    6.27115922,  # 4th highest value; idx. 13
-                    2.28520723,
-                    4.82767506,
-                    4.30421368,
-                    8.8275313,  # 2nd highest value; idx. 17
-                    5.44029958,  # 5th highest value; idx. 18
-                    -4.4735794,
-                    7.38579536,  # 3rd highest value; idx. 20
-                    -2.91051663,
-                    2.61946077,
-                    -2.5674762,
-                    -9.48959302,
-                    -4.02922645,
-                    -1.35416918,
-                    9.67702323,  # 1st highest value; idx. 27
-                    -5.89478553,
-                    1.85370467,
-                ],  # cumulative prob of 5 highest values <= 0.6
-            ],
-            dtype=torch.float,
-            device=torch_device,
-        )
-
-        non_inf_expected_idx = torch.tensor(
-            [[0, 0], [0, 9], [0, 10], [0, 25], [0, 26], [1, 13], [1, 17], [1, 18], [1, 20], [1, 27]],
-            dtype=torch.long,
-            device=torch_device,
-        )  # expected non filtered idx as noted above
-
-        non_inf_expected_output = torch.tensor(
-            [
-                8.2221,
-                7.3534,
-                8.4321,
-                7.4402,
-                9.3845,
-                6.2712,
-                8.8275,
-                5.4403,
-                7.3858,
-                9.6770,
-            ],  # expected non filtered values as noted above
-            dtype=torch.float,
-            device=torch_device,
-        )
-
-        output = top_k_top_p_filtering(logits, top_k=10, top_p=0.6, min_tokens_to_keep=4)
-        non_inf_output = output[output != -float("inf")].to(device=torch_device)
-        non_inf_idx = (output != -float("inf")).nonzero().to(device=torch_device)
-
-        self.assertTrue(torch.allclose(non_inf_expected_output, non_inf_output, atol=1e-12))
-        self.assertTrue(torch.all(torch.eq(non_inf_expected_idx, non_inf_idx)))
->>>>>>> 9bd30f7c
+            self.assertEqual(model.config, config)
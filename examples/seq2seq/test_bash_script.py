#!/usr/bin/env python

import argparse
import os
import sys
from unittest.mock import patch

import pytorch_lightning as pl
import timeout_decorator
import torch

from distillation import BartSummarizationDistiller, distill_main
from finetune import SummarizationModule, main
<<<<<<< HEAD
from test_seq2seq_examples import CUDA_AVAILABLE, MBART_TINY
from transformers import BartForConditionalGeneration, MarianMTModel
from transformers.testing_utils import TestCasePlus, require_torch_non_multigpu_but_fix_me, slow
=======
from transformers import MarianMTModel
from transformers.file_utils import cached_path
from transformers.testing_utils import TestCasePlus, require_torch_gpu, slow
>>>>>>> 77a257fc
from utils import load_json


MARIAN_MODEL = "sshleifer/mar_enro_6_3_student"


class TestMbartCc25Enro(TestCasePlus):
    def setUp(self):
        super().setUp()

        data_cached = cached_path(
            "https://cdn-datasets.huggingface.co/translation/wmt_en_ro-tr40k-va0.5k-te0.5k.tar.gz",
            extract_compressed_file=True,
        )
        self.data_dir = f"{data_cached}/wmt_en_ro-tr40k-va0.5k-te0.5k"

    @slow
<<<<<<< HEAD
    @pytest.mark.skipif(not CUDA_AVAILABLE, reason="too slow to run on CPU")
    @require_torch_non_multigpu_but_fix_me
=======
    @require_torch_gpu
>>>>>>> 77a257fc
    def test_model_download(self):
        """This warms up the cache so that we can time the next test without including download time, which varies between machines."""
        MarianMTModel.from_pretrained(MARIAN_MODEL)

    # @timeout_decorator.timeout(1200)
    @slow
<<<<<<< HEAD
    @pytest.mark.skipif(not CUDA_AVAILABLE, reason="too slow to run on CPU")
    @require_torch_non_multigpu_but_fix_me
=======
    @require_torch_gpu
>>>>>>> 77a257fc
    def test_train_mbart_cc25_enro_script(self):
        env_vars_to_replace = {
            "$MAX_LEN": 64,
            "$BS": 64,
            "$GAS": 1,
            "$ENRO_DIR": self.data_dir,
            "facebook/mbart-large-cc25": MARIAN_MODEL,
            # "val_check_interval=0.25": "val_check_interval=1.0",
            "--learning_rate=3e-5": "--learning_rate 3e-4",
            "--num_train_epochs 6": "--num_train_epochs 1",
        }

        # Clean up bash script
        bash_script = (self.test_file_dir / "train_mbart_cc25_enro.sh").open().read().split("finetune.py")[1].strip()
        bash_script = bash_script.replace("\\\n", "").strip().replace('"$@"', "")
        for k, v in env_vars_to_replace.items():
            bash_script = bash_script.replace(k, str(v))
        output_dir = self.get_auto_remove_tmp_dir()

        # bash_script = bash_script.replace("--fp16 ", "")
        args = f"""
            --output_dir {output_dir}
            --tokenizer_name Helsinki-NLP/opus-mt-en-ro
            --sortish_sampler
            --do_predict
            --gpus 1
            --freeze_encoder
            --n_train 40000
            --n_val 500
            --n_test 500
            --fp16_opt_level O1
            --num_sanity_val_steps 0
            --eval_beams 2
        """.split()
        # XXX: args.gpus > 1 : handle multigpu in the future

        testargs = ["finetune.py"] + bash_script.split() + args
        with patch.object(sys, "argv", testargs):
            parser = argparse.ArgumentParser()
            parser = pl.Trainer.add_argparse_args(parser)
            parser = SummarizationModule.add_model_specific_args(parser, os.getcwd())
            args = parser.parse_args()
            model = main(args)

        # Check metrics
        metrics = load_json(model.metrics_save_path)
        first_step_stats = metrics["val"][0]
        last_step_stats = metrics["val"][-1]
        self.assertEqual(len(metrics["val"]), (args.max_epochs / args.val_check_interval))
        assert isinstance(last_step_stats[f"val_avg_{model.val_metric}"], float)

        self.assertGreater(last_step_stats["val_avg_gen_time"], 0.01)
        # model hanging on generate. Maybe bad config was saved. (XXX: old comment/assert?)
        self.assertLessEqual(last_step_stats["val_avg_gen_time"], 1.0)

        # test learning requirements:

        # 1. BLEU improves over the course of training by more than 2 pts
        self.assertGreater(last_step_stats["val_avg_bleu"] - first_step_stats["val_avg_bleu"], 2)

        # 2. BLEU finishes above 17
        self.assertGreater(last_step_stats["val_avg_bleu"], 17)

        # 3. test BLEU and val BLEU within ~1.1 pt.
        self.assertLess(abs(metrics["val"][-1]["val_avg_bleu"] - metrics["test"][-1]["test_avg_bleu"]), 1.1)

        # check lightning ckpt can be loaded and has a reasonable statedict
        contents = os.listdir(output_dir)
        ckpt_path = [x for x in contents if x.endswith(".ckpt")][0]
        full_path = os.path.join(args.output_dir, ckpt_path)
        ckpt = torch.load(full_path, map_location="cpu")
        expected_key = "model.model.decoder.layers.0.encoder_attn_layer_norm.weight"
        assert expected_key in ckpt["state_dict"]
        assert ckpt["state_dict"]["model.model.decoder.layers.0.encoder_attn_layer_norm.weight"].dtype == torch.float32

        # TODO: turn on args.do_predict when PL bug fixed.
        if args.do_predict:
            contents = {os.path.basename(p) for p in contents}
            assert "test_generations.txt" in contents
            assert "test_results.txt" in contents
            # assert len(metrics["val"]) ==  desired_n_evals
            assert len(metrics["test"]) == 1


class TestDistilMarianNoTeacher(TestCasePlus):
    @timeout_decorator.timeout(600)
    @slow
<<<<<<< HEAD
    @pytest.mark.skipif(not CUDA_AVAILABLE, reason="too slow to run on CPU")
    @require_torch_non_multigpu_but_fix_me
=======
    @require_torch_gpu
>>>>>>> 77a257fc
    def test_opus_mt_distill_script(self):
        data_dir = f"{self.test_file_dir_str}/test_data/wmt_en_ro"
        env_vars_to_replace = {
            "--fp16_opt_level=O1": "",
            "$MAX_LEN": 128,
            "$BS": 16,
            "$GAS": 1,
            "$ENRO_DIR": data_dir,
            "$m": "sshleifer/student_marian_en_ro_6_1",
            "val_check_interval=0.25": "val_check_interval=1.0",
        }

        # Clean up bash script
        bash_script = (
            (self.test_file_dir / "distil_marian_no_teacher.sh").open().read().split("distillation.py")[1].strip()
        )
        bash_script = bash_script.replace("\\\n", "").strip().replace('"$@"', "")
        bash_script = bash_script.replace("--fp16 ", " ")

        for k, v in env_vars_to_replace.items():
            bash_script = bash_script.replace(k, str(v))
        output_dir = self.get_auto_remove_tmp_dir()
        bash_script = bash_script.replace("--fp16", "")
        epochs = 6
        testargs = (
            ["distillation.py"]
            + bash_script.split()
            + [
                f"--output_dir={output_dir}",
                "--gpus=1",
                "--learning_rate=1e-3",
                f"--num_train_epochs={epochs}",
                "--warmup_steps=10",
                "--val_check_interval=1.0",
                "--do_predict",
            ]
        )
        with patch.object(sys, "argv", testargs):
            parser = argparse.ArgumentParser()
            parser = pl.Trainer.add_argparse_args(parser)
            parser = BartSummarizationDistiller.add_model_specific_args(parser, os.getcwd())
            args = parser.parse_args()
            # assert args.gpus == gpus THIS BREAKS for multigpu

            model = distill_main(args)

        # Check metrics
        metrics = load_json(model.metrics_save_path)
        first_step_stats = metrics["val"][0]
        last_step_stats = metrics["val"][-1]
        assert len(metrics["val"]) >= (args.max_epochs / args.val_check_interval)  # +1 accounts for val_sanity_check

        assert last_step_stats["val_avg_gen_time"] >= 0.01

        assert first_step_stats["val_avg_bleu"] < last_step_stats["val_avg_bleu"]  # model learned nothing
        assert 1.0 >= last_step_stats["val_avg_gen_time"]  # model hanging on generate. Maybe bad config was saved.
        assert isinstance(last_step_stats[f"val_avg_{model.val_metric}"], float)

        # check lightning ckpt can be loaded and has a reasonable statedict
        contents = os.listdir(output_dir)
        ckpt_path = [x for x in contents if x.endswith(".ckpt")][0]
        full_path = os.path.join(args.output_dir, ckpt_path)
        ckpt = torch.load(full_path, map_location="cpu")
        expected_key = "model.model.decoder.layers.0.encoder_attn_layer_norm.weight"
        assert expected_key in ckpt["state_dict"]
        assert ckpt["state_dict"]["model.model.decoder.layers.0.encoder_attn_layer_norm.weight"].dtype == torch.float32

        # TODO: turn on args.do_predict when PL bug fixed.
        if args.do_predict:
            contents = {os.path.basename(p) for p in contents}
            assert "test_generations.txt" in contents
            assert "test_results.txt" in contents
            # assert len(metrics["val"]) ==  desired_n_evals
            assert len(metrics["test"]) == 1<|MERGE_RESOLUTION|>--- conflicted
+++ resolved
@@ -11,15 +11,9 @@
 
 from distillation import BartSummarizationDistiller, distill_main
 from finetune import SummarizationModule, main
-<<<<<<< HEAD
-from test_seq2seq_examples import CUDA_AVAILABLE, MBART_TINY
-from transformers import BartForConditionalGeneration, MarianMTModel
-from transformers.testing_utils import TestCasePlus, require_torch_non_multigpu_but_fix_me, slow
-=======
 from transformers import MarianMTModel
 from transformers.file_utils import cached_path
-from transformers.testing_utils import TestCasePlus, require_torch_gpu, slow
->>>>>>> 77a257fc
+from transformers.testing_utils import TestCasePlus, require_torch_non_multigpu_but_fix_me, require_torch_gpu, slow
 from utils import load_json
 
 
@@ -37,24 +31,16 @@
         self.data_dir = f"{data_cached}/wmt_en_ro-tr40k-va0.5k-te0.5k"
 
     @slow
-<<<<<<< HEAD
-    @pytest.mark.skipif(not CUDA_AVAILABLE, reason="too slow to run on CPU")
+    @require_torch_gpu
     @require_torch_non_multigpu_but_fix_me
-=======
-    @require_torch_gpu
->>>>>>> 77a257fc
     def test_model_download(self):
         """This warms up the cache so that we can time the next test without including download time, which varies between machines."""
         MarianMTModel.from_pretrained(MARIAN_MODEL)
 
     # @timeout_decorator.timeout(1200)
     @slow
-<<<<<<< HEAD
-    @pytest.mark.skipif(not CUDA_AVAILABLE, reason="too slow to run on CPU")
+    @require_torch_gpu
     @require_torch_non_multigpu_but_fix_me
-=======
-    @require_torch_gpu
->>>>>>> 77a257fc
     def test_train_mbart_cc25_enro_script(self):
         env_vars_to_replace = {
             "$MAX_LEN": 64,
@@ -142,12 +128,8 @@
 class TestDistilMarianNoTeacher(TestCasePlus):
     @timeout_decorator.timeout(600)
     @slow
-<<<<<<< HEAD
-    @pytest.mark.skipif(not CUDA_AVAILABLE, reason="too slow to run on CPU")
+    @require_torch_gpu
     @require_torch_non_multigpu_but_fix_me
-=======
-    @require_torch_gpu
->>>>>>> 77a257fc
     def test_opus_mt_distill_script(self):
         data_dir = f"{self.test_file_dir_str}/test_data/wmt_en_ro"
         env_vars_to_replace = {

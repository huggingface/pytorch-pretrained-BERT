import argparse
import shutil
import time
from json import JSONDecodeError
from logging import getLogger
from pathlib import Path
from typing import Dict, List

import torch
from torch.utils.data import DataLoader
from tqdm import tqdm

from transformers import AutoModelForSeq2SeqLM, AutoTokenizer


logger = getLogger(__name__)

try:
    from .utils import (
        Seq2SeqDataset,
        calculate_bleu,
        calculate_rouge,
        lmap,
        load_json,
        parse_numeric_n_bool_cl_kwargs,
        save_json,
        use_task_specific_params,
        write_txt_file,
    )
except ImportError:
    from utils import (
        Seq2SeqDataset,
        calculate_bleu,
        calculate_rouge,
        lmap,
        load_json,
        parse_numeric_n_bool_cl_kwargs,
        save_json,
        use_task_specific_params,
        write_txt_file,
    )


def eval_data_dir(
    data_dir,
    save_dir: str,
    model_name: str,
    bs: int = 8,
    max_source_length: int = 1024,
    type_path="val",
    n_obs=None,
    fp16=False,
    task="summarization",
    local_rank=None,
    **generate_kwargs,
) -> Dict:
    """Run evaluation on part of the data for one gpu and save to {save_dir}/rank_{rank}_output.json"""
    model_name = str(model_name)
    assert local_rank is not None
    torch.distributed.init_process_group(backend="nccl", rank=local_rank)

    save_dir = Path(save_dir)
    save_path = save_dir.joinpath(f"rank_{local_rank}_output.json")
    torch.cuda.set_device(local_rank)
    model = AutoModelForSeq2SeqLM.from_pretrained(model_name).cuda()
    if fp16:
        model = model.half()

    tokenizer = AutoTokenizer.from_pretrained(model_name)
    logger.info(f"Inferred tokenizer type: {tokenizer.__class__}")  # if this is wrong, check config.model_type.
    use_task_specific_params(model, task)  # update config with task specific params
    if max_source_length is None:
        max_source_length = tokenizer.model_max_length
    ds = Seq2SeqDataset(
        tokenizer,
        data_dir,
        max_source_length,
        max_target_length=1024,
        type_path=type_path,
        n_obs=n_obs,
        prefix=model.config.prefix,
    )
    # I set shuffle=True for a more accurate progress bar.
    # If all the longest samples are first, the prog bar estimate is too high at the beginning.
    sampler = ds.make_sortish_sampler(bs, distributed=True, add_extra_examples=False, shuffle=True)
    data_loader = DataLoader(ds, sampler=sampler, batch_size=bs, collate_fn=ds.collate_fn)
    results = []
    for batch in tqdm(data_loader):
        summaries = model.generate(
            input_ids=batch["input_ids"].to(model.device),
            attention_mask=batch["attention_mask"].to(model.device),
            **generate_kwargs,
        )
        preds = tokenizer.batch_decode(summaries, skip_special_tokens=True, clean_up_tokenization_spaces=False)
        ids = batch["ids"]
        for i, pred in enumerate(preds):
            if 'unk_7' in pred: raise ValueError(f'unk_7 at id {ids[i].item()}')
            results.append(dict(pred=pred, id=ids[i].item()))
    save_json(results, save_path)
    return results, sampler.num_replicas


def run_generate():
    parser = argparse.ArgumentParser(
        epilog="Unspecified args like --num_beams=2 --decoder_start_token_id=4 are passed to model.generate"
    )
    parser.add_argument("--data_dir", type=str, help="like cnn_dm/test.source")
    parser.add_argument(
        "--model_name",
        type=str,
        help="like facebook/bart-large-cnn,t5-base, etc.",
        default="sshleifer/distilbart-xsum-12-3",
    )
    parser.add_argument("--save_dir", type=str, help="where to save", default="tmp_gen")
    parser.add_argument("--max_source_length", type=int, default=None)
    parser.add_argument(
        "--type_path", type=str, default="test", help="which subset to evaluate typically train/val/test"
    )
    parser.add_argument("--reference_path", type=str, required=False, help="like cnn_dm/test.target")
    parser.add_argument("--task", type=str, default="summarization", help="used for task_specific_params + metrics")
    parser.add_argument("--bs", type=int, default=8, required=False, help="batch size")
    parser.add_argument(
        "--local_rank", type=int, default=-1, required=False, help="should be passed by distributed.launch"
    )

    parser.add_argument(
        "--n_obs", type=int, default=None, required=False, help="How many observations. Defaults to all."
    )
    parser.add_argument(
        "--sync_timeout",
        type=int,
        default=600,
        required=False,
        help="How long should master process wait for other processes to finish.",
    )
    parser.add_argument("--fp16", action="store_true")
    parser.add_argument("--debug", action="store_true")
    start_time = time.time()
    args, rest = parser.parse_known_args()
    generate_kwargs = parse_numeric_n_bool_cl_kwargs(rest)
    if generate_kwargs and args.local_rank <= 0:
        print(f"parsed the following generate kwargs: {generate_kwargs}")
    json_save_dir = Path(args.save_dir + "_tmp")
    Path(json_save_dir).mkdir(exist_ok=True)  # this handles locking.
    intermediate_files = list(json_save_dir.glob("rank_*.json"))
    if intermediate_files:
        raise ValueError(f"Found files at {json_save_dir} please move or remove them.")
        # In theory, a node could finish and save before another node hits this. If this happens, we can address later.

    Path(args.save_dir).mkdir(exist_ok=True)
    results, num_replicas = eval_data_dir(
        args.data_dir,
        json_save_dir,
        args.model_name,
        type_path=args.type_path,
        bs=args.bs,
        fp16=args.fp16,
        task=args.task,
        local_rank=args.local_rank,
        n_obs=args.n_obs,
        max_source_length=args.max_source_length,
        **generate_kwargs,
    )

    if args.local_rank <= 0:
        save_dir = Path(args.save_dir)
        save_dir.mkdir(exist_ok=True)
        partial_results = gather_results_from_each_node(num_replicas, json_save_dir, args.sync_timeout)
        preds = combine_partial_results(partial_results)
        tgt_file = Path(args.data_dir).joinpath(args.type_path + ".target")
        labels = [x.rstrip() for x in open(tgt_file).readlines()][: len(preds)]

        # Calculate metrics, save metrics,  and save _generations.txt
        calc_bleu = "translation" in args.task
        score_fn = calculate_bleu if calc_bleu else calculate_rouge
        metric_name = "bleu" if calc_bleu else "rouge"
        metrics: Dict = score_fn(preds, labels)
        metrics["n_obs"] = len(preds)
        runtime = time.time() - start_time
<<<<<<< HEAD
        metrics["seconds_per_sample"] = round(runtime / metrics["n_obs"], 3)
=======
        metrics["seconds_per_sample"] = round(runtime / metrics["n_obs"], 4)
        metrics["n_gpus"] = num_replicas
>>>>>>> 83dba10b
        # TODO(@stas00): add whatever metadata to metrics
        metrics_save_path = save_dir.joinpath(f"{args.type_path}_{metric_name}.json")
        save_json(metrics, metrics_save_path, indent=None)
        print(metrics)
        write_txt_file(preds, save_dir.joinpath(f"{args.type_path}_generations.txt"))
        if args.debug:
            write_txt_file(labels, save_dir.joinpath(f"{args.type_path}.target"))
        else:
            shutil.rmtree(json_save_dir)


def combine_partial_results(partial_results) -> List:
    """Concatenate partial results into one file, then sort it by id."""
    records = []
    for partial_result in partial_results:
        records.extend(partial_result)
    records = list(sorted(records, key=lambda x: x["id"]))
    preds = [x["pred"] for x in records]
    return preds


def gather_results_from_each_node(num_replicas, save_dir, timeout) -> List[Dict[str, List]]:
    # WAIT FOR lots of .json files
    start_wait = time.time()
    logger.info("waiting for all nodes to finish")
    json_data = None
    while (time.time() - start_wait) < timeout:
        json_files = list(save_dir.glob("rank_*.json"))
        if len(json_files) < num_replicas:
            continue
        try:
            # make sure all json files are fully saved
            json_data = lmap(load_json, json_files)
            return json_data
        except JSONDecodeError:
            continue
    else:
        raise TimeoutError("Rank 0 gave up on waiting for other processes")
    # Unreachable


if __name__ == "__main__":
    # Usage for MT:
    run_generate()<|MERGE_RESOLUTION|>--- conflicted
+++ resolved
@@ -177,12 +177,8 @@
         metrics: Dict = score_fn(preds, labels)
         metrics["n_obs"] = len(preds)
         runtime = time.time() - start_time
-<<<<<<< HEAD
-        metrics["seconds_per_sample"] = round(runtime / metrics["n_obs"], 3)
-=======
         metrics["seconds_per_sample"] = round(runtime / metrics["n_obs"], 4)
         metrics["n_gpus"] = num_replicas
->>>>>>> 83dba10b
         # TODO(@stas00): add whatever metadata to metrics
         metrics_save_path = save_dir.joinpath(f"{args.type_path}_{metric_name}.json")
         save_json(metrics, metrics_save_path, indent=None)
